--- conflicted
+++ resolved
@@ -219,12 +219,7 @@
         .collect(Collectors.toMap(s -> s, bufferDequeue::getTimeOfLastRecord));
 
     return streams.stream()
-<<<<<<< HEAD
-        .filter(stream -> bufferDequeue.getQueueSizeBytes(stream).orElseThrow() > 0L)
-        .sorted(Comparator.comparing((StreamDescriptor s) -> bufferDequeue.getQueueSizeBytes(s).orElseThrow(), Comparator.reverseOrder())
-=======
         .sorted(Comparator.comparing((StreamDescriptor s) -> sdToQueueSize.get(s).orElseThrow(), Comparator.reverseOrder())
->>>>>>> 0a2cd5f7
             // if no time is present, it suggests the queue has no records. set MAX time as a sentinel value to
             // represent no records.
             .thenComparing(s -> sdToTimeOfLastRecord.get(s).orElse(Instant.MAX))
