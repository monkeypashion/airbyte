--- conflicted
+++ resolved
@@ -3,11 +3,7 @@
 build-backend = "poetry.core.masonry.api"
 
 [tool.poetry]
-<<<<<<< HEAD
-version = "2.1.5"
-=======
-version = "2.5.0"
->>>>>>> 670771dd
+version = "2.5.1"
 name = "source-bing-ads"
 description = "Source implementation for Bing Ads."
 authors = [ "Airbyte <contact@airbyte.io>",]
