--- conflicted
+++ resolved
@@ -67,11 +67,7 @@
         requests_mock.register_uri("GET", FacebookSession.GRAPH + f"/{FB_API_VERSION}/1/", [{"status_code": 200}])
         requests_mock.register_uri("GET", FacebookSession.GRAPH + f"/{FB_API_VERSION}/2/", [{"status_code": 200}])
 
-<<<<<<< HEAD
-        stream = Campaigns(api=api, start_date=pendulum.now(), end_date=pendulum.now())
-=======
-        stream = Campaigns(api=api, account_ids=[account_id], start_date=pendulum.now(), end_date=pendulum.now(), include_deleted=False)
->>>>>>> 1da4dbca
+        stream = Campaigns(api=api, account_ids=[account_id], start_date=pendulum.now(), end_date=pendulum.now())
         try:
             records = list(stream.read_records(sync_mode=SyncMode.full_refresh, stream_state={}, stream_slice={"account_id": account_id}))
             assert records
@@ -115,13 +111,8 @@
         requests_mock.register_uri("GET", FacebookSession.GRAPH + f"/{FB_API_VERSION}/act_{account_id}/", responses)
         requests_mock.register_uri("POST", FacebookSession.GRAPH + f"/{FB_API_VERSION}/", batch_responses)
 
-<<<<<<< HEAD
-        stream = AdCreatives(api=api)
-        records = list(stream.read_records(sync_mode=SyncMode.full_refresh, stream_state={}))
-=======
-        stream = AdCreatives(api=api, account_ids=[account_id], include_deleted=False)
+        stream = AdCreatives(api=api, account_ids=[account_id])
         records = list(stream.read_records(sync_mode=SyncMode.full_refresh, stream_state={}, stream_slice={"account_id": account_id}))
->>>>>>> 1da4dbca
 
         assert records == [
             {"account_id": "unknown_account", "id": "123", "object_type": "SHARE", "status": "ACTIVE"},
@@ -164,13 +155,9 @@
             "GET", FacebookSession.GRAPH + f"/{FB_API_VERSION}/act_{account_id}/campaigns", [fb_call_amount_data_response]
         )
 
-<<<<<<< HEAD
-        stream = Campaigns(api=api, start_date=pendulum.now(), end_date=pendulum.now(), page_size=100)
-=======
         stream = Campaigns(
-            api=api, account_ids=[account_id], start_date=pendulum.now(), end_date=pendulum.now(), include_deleted=False, page_size=100
-        )
->>>>>>> 1da4dbca
+            api=api, account_ids=[account_id], start_date=pendulum.now(), end_date=pendulum.now(), page_size=100
+        )
         try:
             list(stream.read_records(sync_mode=SyncMode.full_refresh, stream_state={}, stream_slice={"account_id": account_id}))
         except AirbyteTracedException:
@@ -207,13 +194,9 @@
             [error, success, error, success],
         )
 
-<<<<<<< HEAD
-        stream = Activities(api=api, start_date=pendulum.now(), end_date=pendulum.now(), page_size=100)
-=======
         stream = Activities(
-            api=api, account_ids=[account_id], start_date=pendulum.now(), end_date=pendulum.now(), include_deleted=False, page_size=100
-        )
->>>>>>> 1da4dbca
+            api=api, account_ids=[account_id], start_date=pendulum.now(), end_date=pendulum.now(), page_size=100
+        )
         try:
             list(stream.read_records(sync_mode=SyncMode.full_refresh, stream_state={}, stream_slice={"account_id": account_id}))
         except FacebookRequestError:
@@ -239,13 +222,8 @@
             [success],
         )
 
-<<<<<<< HEAD
-        stream = Activities(api=api, start_date=None, end_date=None, page_size=100)
-        list(stream.read_records(sync_mode=SyncMode.full_refresh, stream_state={}))
-=======
-        stream = Activities(api=api, account_ids=[account_id], start_date=None, end_date=None, include_deleted=False, page_size=100)
+        stream = Activities(api=api, account_ids=[account_id], start_date=None, end_date=None, page_size=100)
         list(stream.read_records(sync_mode=SyncMode.full_refresh, stream_state={}, stream_slice={"account_id": account_id}))
->>>>>>> 1da4dbca
 
     def test_limit_error_retry_next_page(self, fb_call_amount_data_response, requests_mock, api, account_id):
         """Unlike the previous test, this one tests the API call fail on the second or more page of a request."""
@@ -266,13 +244,9 @@
             ],
         )
 
-<<<<<<< HEAD
-        stream = Videos(api=api, start_date=pendulum.now(), end_date=pendulum.now(), page_size=100)
-=======
         stream = Videos(
-            api=api, account_ids=[account_id], start_date=pendulum.now(), end_date=pendulum.now(), include_deleted=False, page_size=100
-        )
->>>>>>> 1da4dbca
+            api=api, account_ids=[account_id], start_date=pendulum.now(), end_date=pendulum.now(), page_size=100
+        )
         try:
             list(stream.read_records(sync_mode=SyncMode.full_refresh, stream_state={}, stream_slice={"account_id": account_id}))
         except AirbyteTracedException:
