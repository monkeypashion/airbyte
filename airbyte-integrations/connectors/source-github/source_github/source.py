#
# Copyright (c) 2023 Airbyte, Inc., all rights reserved.
#
<<<<<<< HEAD

=======
>>>>>>> 1eac62ff
import logging
from os import getenv
from typing import Any, List, Mapping, MutableMapping, Optional, Tuple
from urllib.parse import urlparse

<<<<<<< HEAD
from airbyte_cdk.models import FailureType, SyncMode
=======
from airbyte_cdk.models import FailureType
>>>>>>> 1eac62ff
from airbyte_cdk.sources import AbstractSource
from airbyte_cdk.sources.streams import Stream
from airbyte_cdk.sources.streams.http.requests_native_auth import MultipleTokenAuthenticator
from airbyte_cdk.utils.traced_exception import AirbyteTracedException
from source_github.utils import MultipleTokenAuthenticatorWithRateLimiter

from . import constants
from .streams import (
    Assignees,
    Branches,
    Collaborators,
    Comments,
    CommitCommentReactions,
    CommitComments,
    Commits,
    ContributorActivity,
    Deployments,
    Events,
    IssueCommentReactions,
    IssueEvents,
    IssueLabels,
    IssueMilestones,
    IssueReactions,
    Issues,
    IssueTimelineEvents,
    Organizations,
    ProjectCards,
    ProjectColumns,
    Projects,
    ProjectsV2,
    PullRequestCommentReactions,
    PullRequestCommits,
    PullRequests,
    PullRequestStats,
    Releases,
    Repositories,
    RepositoryStats,
    ReviewComments,
    Reviews,
    Stargazers,
    Tags,
    TeamMembers,
    TeamMemberships,
    Teams,
    Users,
    WorkflowJobs,
    WorkflowRuns,
    Workflows,
)
from .utils import read_full_refresh


class SourceGithub(AbstractSource):

    continue_sync_on_stream_failure = True

    @staticmethod
    def _get_org_repositories(
        config: Mapping[str, Any], authenticator: MultipleTokenAuthenticator
    ) -> Tuple[List[str], List[str], Optional[str]]:
        """
        Parse config/repositories and produce two lists: organizations, repositories.
        Args:
            config (dict): Dict representing connector's config
            authenticator(MultipleTokenAuthenticator): authenticator object
        """
        config_repositories = set(config.get("repositories"))

        repositories = set()
        organizations = set()
        unchecked_repos = set()
        unchecked_orgs = set()
        pattern = None

        for org_repos in config_repositories:
            _, _, repos = org_repos.partition("/")
            if "*" in repos:
                unchecked_orgs.add(org_repos)
            else:
                unchecked_repos.add(org_repos)

        if unchecked_orgs:
            org_names = [org.split("/")[0] for org in unchecked_orgs]
            pattern = "|".join([f"({org.replace('*', '.*')})" for org in unchecked_orgs])
            stream = Repositories(authenticator=authenticator, organizations=org_names, api_url=config.get("api_url"), pattern=pattern)
            for record in read_full_refresh(stream):
                repositories.add(record["full_name"])
                organizations.add(record["organization"])

        unchecked_repos = unchecked_repos - repositories
        if unchecked_repos:
            stream = RepositoryStats(
                authenticator=authenticator,
                repositories=list(unchecked_repos),
                api_url=config.get("api_url"),
                # This parameter is deprecated and in future will be used sane default, page_size: 10
                page_size_for_large_streams=config.get("page_size_for_large_streams", constants.DEFAULT_PAGE_SIZE_FOR_LARGE_STREAM),
            )
            for record in read_full_refresh(stream):
                repositories.add(record["full_name"])
                organization = record.get("organization", {}).get("login")
                if organization:
                    organizations.add(organization)

        return list(organizations), list(repositories), pattern

    @staticmethod
    def get_access_token(config: Mapping[str, Any]):
        # Before we supported oauth, personal_access_token was called `access_token` and it lived at the
        # config root. So we first check to make sure any backwards compatbility is handled.
        if "access_token" in config:
            return constants.PERSONAL_ACCESS_TOKEN_TITLE, config["access_token"]

        credentials = config.get("credentials", {})
        if "access_token" in credentials:
            return constants.ACCESS_TOKEN_TITLE, credentials["access_token"]
        if "personal_access_token" in credentials:
            return constants.PERSONAL_ACCESS_TOKEN_TITLE, credentials["personal_access_token"]
        raise Exception("Invalid config format")

    def _get_authenticator(self, config: Mapping[str, Any]):
        _, token = self.get_access_token(config)
        tokens = [t.strip() for t in token.split(constants.TOKEN_SEPARATOR)]
        return MultipleTokenAuthenticatorWithRateLimiter(tokens=tokens)

    def _validate_and_transform_config(self, config: MutableMapping[str, Any]) -> MutableMapping[str, Any]:
        config = self._ensure_default_values(config)
        config = self._validate_repositories(config)
        config = self._validate_branches(config)
        return config

    def _ensure_default_values(self, config: MutableMapping[str, Any]) -> MutableMapping[str, Any]:
        config.setdefault("api_url", "https://api.github.com")
        api_url_parsed = urlparse(config["api_url"])

        if not api_url_parsed.scheme.startswith("http"):
            message = "Please enter a full url for `API URL` field starting with `http`"
        elif api_url_parsed.scheme == "http" and not self._is_http_allowed():
            message = "HTTP connection is insecure and is not allowed in this environment. Please use `https` instead."
        elif not api_url_parsed.netloc:
            message = "Please provide a correct API URL."
        else:
            return config

        raise AirbyteTracedException(message=message, failure_type=FailureType.config_error)

    def _validate_repositories(self, config: MutableMapping[str, Any]) -> MutableMapping[str, Any]:
        if config.get("repositories"):
            pass
        elif config.get("repository"):
            config["repositories"] = set(filter(None, config["repository"].split(" ")))

        return config

    def _validate_branches(self, config: MutableMapping[str, Any]) -> MutableMapping[str, Any]:
        if config.get("branches"):
            pass
        elif config.get("branch"):
            config["branches"] = set(filter(None, config["branch"].split(" ")))

        return config

    @staticmethod
    def _is_http_allowed() -> bool:
        return getenv("DEPLOYMENT_MODE", "").upper() != "CLOUD"

    def user_friendly_error_message(self, message: str) -> str:
        user_message = ""
        if "404 Client Error: Not Found for url: https://api.github.com/repos/" in message:
            # 404 Client Error: Not Found for url: https://api.github.com/repos/airbytehq/airbyte3?per_page=100
            full_repo_name = message.split("https://api.github.com/repos/")[1].split("?")[0]
            user_message = f'Repo name: "{full_repo_name}" is unknown, "repository" config option should use existing full repo name <organization>/<repository>'
        elif "404 Client Error: Not Found for url: https://api.github.com/orgs/" in message:
            # 404 Client Error: Not Found for url: https://api.github.com/orgs/airbytehqBLA/repos?per_page=100
            org_name = message.split("https://api.github.com/orgs/")[1].split("/")[0]
            user_message = f'Organization name: "{org_name}" is unknown, "repository" config option should be updated. Please validate your repository config.'
        elif "401 Client Error: Unauthorized for url" in message:
            # 401 Client Error: Unauthorized for url: https://api.github.com/orgs/datarootsio/repos?per_page=100&sort=updated&direction=desc
            user_message = (
                "Github credentials have expired or changed, please review your credentials and re-authenticate or renew your access token."
            )
        return user_message

    def check_connection(self, logger: logging.Logger, config: Mapping[str, Any]) -> Tuple[bool, Any]:
        config = self._validate_and_transform_config(config)
        try:
            authenticator = self._get_authenticator(config)
            _, repositories, _ = self._get_org_repositories(config=config, authenticator=authenticator)
            if not repositories:
                return (
                    False,
                    "Some of the provided repositories couldn't be found. Please verify if every entered repository has a valid name and it matches the following format: airbytehq/airbyte airbytehq/another-repo airbytehq/* airbytehq/airbyte.",
                )
            return True, None

        except Exception as e:
            message = repr(e)
            user_message = self.user_friendly_error_message(message)
            return False, user_message or message

    def streams(self, config: Mapping[str, Any]) -> List[Stream]:
        authenticator = self._get_authenticator(config)
        config = self._validate_and_transform_config(config)
        try:
            organizations, repositories, pattern = self._get_org_repositories(config=config, authenticator=authenticator)
        except Exception as e:
            message = repr(e)
            user_message = self.user_friendly_error_message(message)
            if user_message:
                raise AirbyteTracedException(
                    internal_message=message, message=user_message, failure_type=FailureType.config_error, exception=e
                )
            else:
                raise e

        if not any((organizations, repositories)):
            user_message = (
                "No streams available. Looks like your config for repositories or organizations is not valid."
                " Please, check your permissions, names of repositories and organizations."
                " Needed scopes: repo, read:org, read:repo_hook, read:user, read:discussion, workflow."
            )
            raise AirbyteTracedException(
                internal_message="No streams available. Please check permissions",
                message=user_message,
                failure_type=FailureType.config_error,
            )

        # This parameter is deprecated and in future will be used sane default, page_size: 10
        page_size = config.get("page_size_for_large_streams", constants.DEFAULT_PAGE_SIZE_FOR_LARGE_STREAM)
        access_token_type, _ = self.get_access_token(config)
        max_waiting_time = config.get("max_waiting_time", 10) * 60
        organization_args = {
            "authenticator": authenticator,
            "organizations": organizations,
            "api_url": config.get("api_url"),
            "access_token_type": access_token_type,
            "max_waiting_time": max_waiting_time,
        }
        start_date = config.get("start_date")
        organization_args_with_start_date = {**organization_args, "start_date": start_date}

        repository_args = {
            "authenticator": authenticator,
            "api_url": config.get("api_url"),
            "repositories": repositories,
            "page_size_for_large_streams": page_size,
            "access_token_type": access_token_type,
            "max_waiting_time": max_waiting_time,
        }
        repository_args_with_start_date = {**repository_args, "start_date": start_date}

        pull_requests_stream = PullRequests(**repository_args_with_start_date)
        projects_stream = Projects(**repository_args_with_start_date)
        project_columns_stream = ProjectColumns(projects_stream, **repository_args_with_start_date)
        teams_stream = Teams(**organization_args)
        team_members_stream = TeamMembers(parent=teams_stream, **repository_args)
        workflow_runs_stream = WorkflowRuns(**repository_args_with_start_date)

        return [
            IssueTimelineEvents(**repository_args),
            Assignees(**repository_args),
            Branches(**repository_args),
            Collaborators(**repository_args),
            Comments(**repository_args_with_start_date),
            CommitCommentReactions(**repository_args_with_start_date),
            CommitComments(**repository_args_with_start_date),
            Commits(**repository_args_with_start_date, branches_to_pull=config.get("branches", [])),
            ContributorActivity(**repository_args),
            Deployments(**repository_args_with_start_date),
            Events(**repository_args_with_start_date),
            IssueCommentReactions(**repository_args_with_start_date),
            IssueEvents(**repository_args_with_start_date),
            IssueLabels(**repository_args),
            IssueMilestones(**repository_args_with_start_date),
            IssueReactions(**repository_args_with_start_date),
            Issues(**repository_args_with_start_date),
            Organizations(**organization_args),
            ProjectCards(project_columns_stream, **repository_args_with_start_date),
            project_columns_stream,
            projects_stream,
            PullRequestCommentReactions(**repository_args_with_start_date),
            PullRequestCommits(parent=pull_requests_stream, **repository_args),
            PullRequestStats(**repository_args_with_start_date),
            ProjectsV2(**repository_args_with_start_date),
            pull_requests_stream,
            Releases(**repository_args_with_start_date),
            Repositories(**organization_args_with_start_date, pattern=pattern),
            ReviewComments(**repository_args_with_start_date),
            Reviews(**repository_args_with_start_date),
            Stargazers(**repository_args_with_start_date),
            Tags(**repository_args),
            teams_stream,
            team_members_stream,
            Users(**organization_args),
            Workflows(**repository_args_with_start_date),
            workflow_runs_stream,
            WorkflowJobs(parent=workflow_runs_stream, **repository_args_with_start_date),
            TeamMemberships(parent=team_members_stream, **repository_args),
        ]<|MERGE_RESOLUTION|>--- conflicted
+++ resolved
@@ -1,20 +1,12 @@
 #
 # Copyright (c) 2023 Airbyte, Inc., all rights reserved.
 #
-<<<<<<< HEAD
-
-=======
->>>>>>> 1eac62ff
 import logging
 from os import getenv
 from typing import Any, List, Mapping, MutableMapping, Optional, Tuple
 from urllib.parse import urlparse
 
-<<<<<<< HEAD
-from airbyte_cdk.models import FailureType, SyncMode
-=======
 from airbyte_cdk.models import FailureType
->>>>>>> 1eac62ff
 from airbyte_cdk.sources import AbstractSource
 from airbyte_cdk.sources.streams import Stream
 from airbyte_cdk.sources.streams.http.requests_native_auth import MultipleTokenAuthenticator
