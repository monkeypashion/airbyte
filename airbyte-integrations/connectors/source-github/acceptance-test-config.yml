--- conflicted
+++ resolved
@@ -14,18 +14,12 @@
       status: "failed"
   discovery:
     tests:
-<<<<<<< HEAD
       - config_path: "secrets/config.json"
         backward_compatibility_tests_config:
-          disable_for_version: "0.4.2" # Removed nullability on created_at and updated_at which are never null
+          disable_for_version: "0.4.6" # Removed nullability on created_at and updated_at which are never null
       - config_path: "secrets/config_oauth.json"
         backward_compatibility_tests_config:
-          disable_for_version: "0.4.2" # Removed nullability on created_at and updated_at which are never null
-
-=======
-    - config_path: "secrets/config.json"
-    - config_path: "secrets/config_oauth.json"
->>>>>>> 449b5def
+          disable_for_version: "0.4.6" # Removed nullability on created_at and updated_at which are never null
   basic_read:
     tests:
     - config_path: "secrets/config.json"
