--- conflicted
+++ resolved
@@ -10,11 +10,7 @@
   connectorSubtype: file
   connectorType: source
   definitionId: 71607ba1-c0ac-4799-8049-7f4b90dd50f7
-<<<<<<< HEAD
-  dockerImageTag: 0.4.1
-=======
   dockerImageTag: 0.4.0
->>>>>>> 728c92cb
   dockerRepository: airbyte/source-google-sheets
   documentationUrl: https://docs.airbyte.com/integrations/sources/google-sheets
   githubIssueLabel: source-google-sheets
