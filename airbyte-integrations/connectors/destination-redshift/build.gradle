--- conflicted
+++ resolved
@@ -4,15 +4,9 @@
 }
 
 airbyteJavaConnector {
-<<<<<<< HEAD
     cdkVersionRequired = '0.13.0'
-    features = ['db-destinations', 's3-destinations']
+    features = ['db-destinations', 's3-destinations', 'typing-deduping']
     useLocalCdk = true
-=======
-    cdkVersionRequired = '0.12.0'
-    features = ['db-destinations', 's3-destinations', 'typing-deduping']
-    useLocalCdk = false
->>>>>>> 026f5a7d
 }
 
 //remove once upgrading the CDK version to 0.4.x or later
