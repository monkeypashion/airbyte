[build-system]
requires = [ "poetry-core>=1.0.0",]
build-backend = "poetry.core.masonry.api"

[tool.poetry]
<<<<<<< HEAD
version = "4.4.0"
=======
version = "4.3.6"
>>>>>>> 95d1ade1
name = "source-tiktok-marketing"
description = "Source implementation for Tiktok Marketing."
authors = [ "Airbyte <contact@airbyte.io>",]
license = "MIT"
readme = "README.md"
documentation = "https://docs.airbyte.com/integrations/sources/tiktok-marketing"
homepage = "https://airbyte.com"
repository = "https://github.com/airbytehq/airbyte"
[[tool.poetry.packages]]
include = "source_tiktok_marketing"

[tool.poetry.dependencies]
python = "^3.10,<3.12"
<<<<<<< HEAD
airbyte-cdk = "^4"
=======
airbyte-cdk = "^5"
freezegun = "^1.1.0"
>>>>>>> 95d1ade1

[tool.poetry.scripts]
source-tiktok-marketing = "source_tiktok_marketing.run:run"

[tool.poetry.group.dev.dependencies]
requests-mock = "*"
timeout-decorator = "==0.5.0"
pytest-mock = "*"
pytest = "*"<|MERGE_RESOLUTION|>--- conflicted
+++ resolved
@@ -3,11 +3,7 @@
 build-backend = "poetry.core.masonry.api"
 
 [tool.poetry]
-<<<<<<< HEAD
 version = "4.4.0"
-=======
-version = "4.3.6"
->>>>>>> 95d1ade1
 name = "source-tiktok-marketing"
 description = "Source implementation for Tiktok Marketing."
 authors = [ "Airbyte <contact@airbyte.io>",]
@@ -21,12 +17,8 @@
 
 [tool.poetry.dependencies]
 python = "^3.10,<3.12"
-<<<<<<< HEAD
-airbyte-cdk = "^4"
-=======
 airbyte-cdk = "^5"
 freezegun = "^1.1.0"
->>>>>>> 95d1ade1
 
 [tool.poetry.scripts]
 source-tiktok-marketing = "source_tiktok_marketing.run:run"
