--- conflicted
+++ resolved
@@ -28,9 +28,5 @@
     source = SourceRetently()
     config_mock = MagicMock()
     streams = source.streams(config_mock)
-<<<<<<< HEAD
-    expected_streams_number = 7
-=======
-    expected_streams_number = 6
->>>>>>> 8dfc53dc
+    expected_streams_number = 8
     assert len(streams) == expected_streams_number