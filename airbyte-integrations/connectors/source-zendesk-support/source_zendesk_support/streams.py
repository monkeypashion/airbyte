#
# Copyright (c) 2023 Airbyte, Inc., all rights reserved.
#

import calendar
import functools
import logging
import re
import time
from abc import ABC
from collections import deque
from concurrent.futures import Future, ProcessPoolExecutor
from datetime import datetime, timedelta
from functools import partial
from math import ceil
from pickle import PickleError, dumps
from typing import Any, Iterable, List, Mapping, MutableMapping, Optional, Union
from urllib.parse import parse_qsl, urljoin, urlparse

import pendulum
import pytz
import requests
from airbyte_cdk.models import SyncMode
from airbyte_cdk.sources.streams.availability_strategy import AvailabilityStrategy
from airbyte_cdk.sources.streams.http import HttpStream
from airbyte_cdk.sources.streams.http.auth.core import HttpAuthenticator
from airbyte_cdk.sources.streams.http.availability_strategy import HttpAvailabilityStrategy
from airbyte_cdk.sources.streams.http.exceptions import DefaultBackoffException
from airbyte_cdk.sources.streams.http.rate_limiting import TRANSIENT_EXCEPTIONS
from airbyte_cdk.sources.utils.transform import TransformConfig, TypeTransformer
from requests.auth import AuthBase
from requests_futures.sessions import PICKLE_ERROR, FuturesSession
from source_zendesk_support.ZendeskSupportAvailabilityStrategy import ZendeskSupportAvailabilityStrategy

DATETIME_FORMAT: str = "%Y-%m-%dT%H:%M:%SZ"
LAST_END_TIME_KEY: str = "_last_end_time"
END_OF_STREAM_KEY: str = "end_of_stream"
BEFORE_CURSOR = "before_cursor"

logger = logging.getLogger("airbyte")

# For some streams, multiple http requests are running at the same time for performance reasons.
# However, it may result in hitting the rate limit, therefore subsequent requests have to be made after a pause.
# The idea is to sustain a pause once and continue making multiple requests at a time.
# A single `retry_at` variable is introduced here, which prevents us from duplicate sleeping in the main thread
# before each request is made as it used to be in prior versions.
# It acts like a global counter - increased each time a 429 status is met
# only if it is greater than the current value. On the other hand, no request may be made before this moment.
# Because the requests are made in parallel, time.sleep will be called in parallel as well.
# This is possible because it is a point in time, not timedelta.
retry_at: Optional[datetime] = None


def sleep_before_executing(sleep_time: float):
    def wrapper(function):
        @functools.wraps(function)
        def inner(*args, **kwargs):
            logger.info(f"Sleeping {sleep_time} seconds before next request")
            time.sleep(int(sleep_time))
            result = function(*args, **kwargs)
            return result, datetime.utcnow()

        return inner

    return wrapper


def to_int(s):
    "https://github.com/airbytehq/airbyte/issues/13673"
    if isinstance(s, str):
        res = re.findall(r"[-+]?\d+", s)
        if res:
            return res[0]
    return s


class SourceZendeskException(Exception):
    """default exception of custom SourceZendesk logic"""


class SourceZendeskSupportFuturesSession(FuturesSession):
    """
    Check the docs at https://github.com/ross/requests-futures
    Used to async execute a set of requests.
    """

    def send_future(self, request: requests.PreparedRequest, **kwargs) -> Future:
        """
        Use instead of default `Session.send()` method.
        `Session.send()` should not be overridden as it used by `requests-futures` lib.
        """

        if self.session:
            func = self.session.send
        else:
            sleep_time = 0
            now = datetime.utcnow()
            if retry_at and retry_at > now:
                sleep_time = (retry_at - datetime.utcnow()).seconds
            # avoid calling super to not break pickled method
            func = partial(requests.Session.send, self)
            func = sleep_before_executing(sleep_time)(func)

        if isinstance(self.executor, ProcessPoolExecutor):
            self.logger.warning("ProcessPoolExecutor is used to perform IO related tasks for unknown reason!")
            # verify function can be pickled
            try:
                dumps(func)
            except (TypeError, PickleError):
                raise RuntimeError(PICKLE_ERROR)

        return self.executor.submit(func, request, **kwargs)


class BaseSourceZendeskSupportStream(HttpStream, ABC):
    raise_on_http_errors = True

    def __init__(self, subdomain: str, start_date: str, ignore_pagination: bool = False, **kwargs):
        super().__init__(**kwargs)

        self._start_date = start_date
        self._subdomain = subdomain
<<<<<<< HEAD
        self._finished = False
=======
        self._ignore_pagination = ignore_pagination

    @property
    def availability_strategy(self) -> Optional[AvailabilityStrategy]:
        return HttpAvailabilityStrategy()
>>>>>>> 33eed67a

    def backoff_time(self, response: requests.Response) -> Union[int, float]:
        """
        The rate limit is 700 requests per minute
        # monitoring-your-request-activity
        See https://developer.zendesk.com/api-reference/ticketing/account-configuration/usage_limits/
        The response has a Retry-After header that tells you for how many seconds to wait before retrying.
        """

        retry_after = int(to_int(response.headers.get("Retry-After", 0)))
        if retry_after > 0:
            return retry_after

        # the header X-Rate-Limit returns the amount of requests per minute
        rate_limit = float(response.headers.get("X-Rate-Limit", 0))
        if rate_limit and rate_limit > 0:
            return 60.0 / rate_limit
        return super().backoff_time(response)

    @staticmethod
    def str2datetime(str_dt: str) -> datetime:
        """convert string to datetime object
        Input example: '2021-07-22T06:55:55Z' FORMAT : "%Y-%m-%dT%H:%M:%SZ"
        """
        if not str_dt:
            return None
        return datetime.strptime(str_dt, DATETIME_FORMAT)

    @staticmethod
    def datetime2str(dt: datetime) -> str:
        """convert datetime object to string
        Output example: '2021-07-22T06:55:55Z' FORMAT : "%Y-%m-%dT%H:%M:%SZ"
        """
        return datetime.strftime(dt.replace(tzinfo=pytz.UTC), DATETIME_FORMAT)

    @staticmethod
    def str2unixtime(str_dt: str) -> Optional[int]:
        """convert string to unixtime number
        Input example: '2021-07-22T06:55:55Z' FORMAT : "%Y-%m-%dT%H:%M:%SZ"
        Output example: 1626936955"
        """
        if not str_dt:
            return None
        dt = datetime.strptime(str_dt, DATETIME_FORMAT)
        return calendar.timegm(dt.utctimetuple())

    @staticmethod
    def _parse_next_page_number(response: requests.Response) -> Optional[int]:
        """Parses a response and tries to find next page number"""
        next_page = response.json().get("next_page")
        return dict(parse_qsl(urlparse(next_page).query)).get("page") if next_page else None

    def parse_response(self, response: requests.Response, stream_state: Mapping[str, Any], **kwargs) -> Iterable[Mapping]:
        """try to select relevant data only"""

        records = response.json().get(self.response_list_name or self.name) or []

        if not self.cursor_field:
            yield from records
        else:
            cursor_date = (stream_state or {}).get(self.cursor_field) or self._start_date
            for record in records:
                updated = record[self.cursor_field]
                if not cursor_date or updated > cursor_date:
                    self._finished = False
                    yield record
                else:
                    self._finished = True

    def should_retry(self, response: requests.Response) -> bool:
        if response.status_code == 403:
            self.logger.error(f"Skipping stream {self.name}: Check permissions, error message: {response.json().get('error')}.")
            setattr(self, "raise_on_http_errors", False)
            return False
        return super().should_retry(response)


class SourceZendeskSupportStream(BaseSourceZendeskSupportStream):
    """Basic Zendesk class"""

    primary_key = "id"

    page_size = 100
    cursor_field = "updated_at"

    response_list_name: str = None
    future_requests: deque = None

    transformer = TypeTransformer(TransformConfig.DefaultSchemaNormalization)

    def __init__(self, authenticator: Union[AuthBase, HttpAuthenticator] = None, **kwargs):
        super().__init__(**kwargs)

        self._session = SourceZendeskSupportFuturesSession()
        self._session.auth = authenticator
        self.future_requests = deque()

    @property
    def url_base(self) -> str:
        return f"https://{self._subdomain}.zendesk.com/api/v2/"

    @property
    def availability_strategy(self) -> Optional["AvailabilityStrategy"]:
        return ZendeskSupportAvailabilityStrategy()

    def path(self, **kwargs):
        return self.name

    def next_page_token(self, *args, **kwargs):
        return None

    def get_updated_state(self, current_stream_state: MutableMapping[str, Any], latest_record: Mapping[str, Any]) -> Mapping[str, Any]:
        latest_benchmark = latest_record[self.cursor_field]
        if current_stream_state.get(self.cursor_field):
            return {self.cursor_field: max(latest_benchmark, current_stream_state[self.cursor_field])}
        return {self.cursor_field: latest_benchmark}

    def get_api_records_count(self, stream_slice: Mapping[str, Any] = None, stream_state: Mapping[str, Any] = None):
        """
        Count stream records before generating the future requests
        to then correctly generate the pagination parameters.
        """

        count_url = urljoin(self.url_base, f"{self.path(stream_state=stream_state, stream_slice=stream_slice)}/count.json")

        start_date = self._start_date
        params = {}
        if self.cursor_field and stream_state:
            start_date = stream_state.get(self.cursor_field)
        if start_date:
            params["start_time"] = self.str2datetime(start_date)

        response = self._session.request("get", count_url).result()
        records_count = response.json().get("count", {}).get("value", 0)

        return records_count

    def generate_future_requests(
        self,
        sync_mode: SyncMode,
        cursor_field: List[str] = None,
        stream_slice: Mapping[str, Any] = None,
        stream_state: Mapping[str, Any] = None,
    ):
        records_count = self.get_api_records_count(stream_slice=stream_slice, stream_state=stream_state)
        self.logger.info(f"Records count is {records_count}")
        page_count = ceil(records_count / self.page_size)
        for page_number in range(1, page_count + 1):
            params = self.request_params(stream_state=stream_state, stream_slice=stream_slice)
            params["page"] = page_number
            request_headers = self.request_headers(stream_state=stream_state, stream_slice=stream_slice)

            request = self._create_prepared_request(
                path=self.path(stream_state=stream_state, stream_slice=stream_slice),
                headers=dict(request_headers, **self.authenticator.get_auth_header()),
                params=params,
                json=self.request_body_json(stream_state=stream_state, stream_slice=stream_slice),
                data=self.request_body_data(stream_state=stream_state, stream_slice=stream_slice),
            )

            request_kwargs = self.request_kwargs(stream_state=stream_state, stream_slice=stream_slice)
            self.future_requests.append(
                {
                    "future": self._send_request(request, request_kwargs),
                    "request": request,
                    "request_kwargs": request_kwargs,
                    "retries": 0,
                }
            )
        self.logger.info(f"Generated {len(self.future_requests)} future requests")

    def _send(self, request: requests.PreparedRequest, request_kwargs: Mapping[str, Any]) -> Future:
        response: Future = self._session.send_future(request, **request_kwargs)
        return response

    def _send_request(self, request: requests.PreparedRequest, request_kwargs: Mapping[str, Any]) -> Future:
        return self._send(request, request_kwargs)

    def request_params(
        self, stream_state: Mapping[str, Any] = None, next_page_token: Mapping[str, Any] = None, **kwargs
    ) -> MutableMapping[str, Any]:
        params = {}
        stream_state = stream_state or {}
        # try to search all records with generated_timestamp > start_time
        current_state = stream_state.get(self.cursor_field)
        if current_state and isinstance(current_state, str) and not current_state.isdigit():
            current_state = self.str2unixtime(current_state)
        start_time = current_state or calendar.timegm(pendulum.parse(self._start_date).utctimetuple())
        # +1 because the API returns all records where generated_timestamp >= start_time

        now = calendar.timegm(datetime.now().utctimetuple())
        if start_time > now - 60:
            # start_time must be more than 60 seconds ago
            start_time = now - 61
        params["start_time"] = start_time

        return params

    def _retry(
        self,
        request: requests.PreparedRequest,
        retries: int,
        original_exception: Exception = None,
        response: requests.Response = None,
        finished_at: Optional[datetime] = None,
        **request_kwargs,
    ):
        if retries == self.max_retries:
            if original_exception:
                raise original_exception
            raise DefaultBackoffException(request=request, response=response)
        sleep_time = self.backoff_time(response)
        if response is not None and finished_at and sleep_time:
            current_retry_at = finished_at + timedelta(seconds=sleep_time)
            global retry_at
            if not retry_at or (retry_at < current_retry_at):
                retry_at = current_retry_at
            self.logger.info(f"Adding a request to be retried in {sleep_time} seconds")
        self.future_requests.append(
            {
                "future": self._send_request(request, request_kwargs),
                "request": request,
                "request_kwargs": request_kwargs,
                "retries": retries + 1,
            }
        )

    def read_records(
        self,
        sync_mode: SyncMode,
        cursor_field: List[str] = None,
        stream_slice: Mapping[str, Any] = None,
        stream_state: Mapping[str, Any] = None,
    ) -> Iterable[Mapping[str, Any]]:
        self.generate_future_requests(sync_mode=sync_mode, cursor_field=cursor_field, stream_slice=stream_slice, stream_state=stream_state)

        while len(self.future_requests) > 0:
            self.logger.info("Starting another while loop iteration")
            item = self.future_requests.popleft()
            request, retries, future, kwargs = item["request"], item["retries"], item["future"], item["request_kwargs"]

            try:
                response, finished_at = future.result()
            except TRANSIENT_EXCEPTIONS as exc:
                self.logger.info("Will retry the request because of a transient exception")
                self._retry(request=request, retries=retries, original_exception=exc, **kwargs)
                continue
            if self.should_retry(response):
                self.logger.info("Will retry the request for other reason")
                self._retry(request=request, retries=retries, response=response, finished_at=finished_at, **kwargs)
                continue
            self.logger.info("Request successful, will parse the response now")
            yield from self.parse_response(response, stream_state=stream_state, stream_slice=stream_slice)


class SourceZendeskSupportFullRefreshStream(BaseSourceZendeskSupportStream):
    """
    Endpoints don't provide the updated_at/created_at fields
    Thus we can't implement an incremental logic for them
    """

    page_size = 100
    primary_key = "id"
    response_list_name: str = None

    @property
    def url_base(self) -> str:
        return f"https://{self._subdomain}.zendesk.com/api/v2/"

    def path(self, **kwargs):
        return self.name

    def next_page_token(self, response: requests.Response) -> Optional[Mapping[str, Any]]:
        if self._ignore_pagination:
            return None
        next_page = self._parse_next_page_number(response)
        if not next_page:
            self._finished = True
            return None
        return next_page

    def request_params(self, next_page_token: Mapping[str, Any] = None, **kwargs) -> MutableMapping[str, Any]:
        params = super().request_params(next_page_token=next_page_token, **kwargs)
        params.update(
            {
                "page": next_page_token or 1,
                "per_page": self.page_size,
            }
        )
        return params


class SourceZendeskSupportCursorPaginationStream(SourceZendeskSupportFullRefreshStream):
    """
    Endpoints provide a cursor pagination and sorting mechanism
    """

    cursor_field = "updated_at"
    next_page_field = "next_page"
    prev_start_time = None

    def get_updated_state(self, current_stream_state: MutableMapping[str, Any], latest_record: Mapping[str, Any]) -> Mapping[str, Any]:
        # try to save maximum value of a cursor field
        old_value = str((current_stream_state or {}).get(self.cursor_field, ""))
        new_value = str((latest_record or {}).get(self.cursor_field, ""))
        return {self.cursor_field: max(new_value, old_value)}

    def next_page_token(self, response: requests.Response) -> Optional[Mapping[str, Any]]:
        if self._ignore_pagination:
            return None
        start_time = dict(parse_qsl(urlparse(response.json().get(self.next_page_field), "").query)).get("start_time")
        if start_time != self.prev_start_time:
            self.prev_start_time = start_time
            return {self.cursor_field: int(start_time)}

    def check_stream_state(self, stream_state: Mapping[str, Any] = None):
        """
        Returns the state value, if exists. Otherwise, returns user defined `Start Date`.
        """
        state = stream_state.get(self.cursor_field) or self._start_date if stream_state else self._start_date
        return calendar.timegm(pendulum.parse(state).utctimetuple())

    def request_params(
        self, stream_state: Mapping[str, Any] = None, next_page_token: Mapping[str, Any] = None, **kwargs
    ) -> MutableMapping[str, Any]:
        next_page_token = next_page_token or {}
        parsed_state = self.check_stream_state(stream_state)
        if self.cursor_field:
            params = {"start_time": next_page_token.get(self.cursor_field, parsed_state)}
        else:
            params = {"start_time": calendar.timegm(pendulum.parse(self._start_date).utctimetuple())}
        return params


class SourceZendeskIncrementalExportStream(SourceZendeskSupportCursorPaginationStream):
    """Incremental Export from Tickets stream:
    https://developer.zendesk.com/api-reference/ticketing/ticket-management/incremental_exports/#incremental-ticket-export-time-based

    @ param response_list_name: the main nested entity to look at inside of response, default = response_list_name
    @ param sideload_param : parameter variable to include various information to response
        more info: https://developer.zendesk.com/documentation/ticketing/using-the-zendesk-api/side_loading/#supported-endpoints
    """

    response_list_name: str = None
    sideload_param: str = None

    @staticmethod
    def check_start_time_param(requested_start_time: int, value: int = 1):
        """
        Requesting tickets in the future is not allowed, hits 400 - bad request.
        We get current UNIX timestamp minus `value` from now(), default = 1 (minute).

        Returns: either close to now UNIX timestamp or previously requested UNIX timestamp.
        """
        now = calendar.timegm(pendulum.now().subtract(minutes=value).utctimetuple())
        return now if requested_start_time > now else requested_start_time

    def path(self, **kwargs) -> str:
        return f"incremental/{self.response_list_name}.json"

    def next_page_token(self, response: requests.Response) -> Optional[Mapping[str, Any]]:
        """
        Returns next_page_token based on `end_of_stream` parameter inside of response
        """
        next_page_token = super().next_page_token(response)
        return None if response.json().get(END_OF_STREAM_KEY, False) else next_page_token

    def request_params(
        self, stream_state: Mapping[str, Any] = None, next_page_token: Mapping[str, Any] = None, **kwargs
    ) -> MutableMapping[str, Any]:
        params = super().request_params(stream_state, next_page_token, **kwargs)
        # check "start_time" is not in the future
        params["start_time"] = self.check_start_time_param(params["start_time"])
        if self.sideload_param:
            params["include"] = self.sideload_param
        return params

    def parse_response(self, response: requests.Response, **kwargs) -> Iterable[Mapping]:
        for record in response.json().get(self.response_list_name, []):
            yield record


class SourceZendeskSupportTicketEventsExportStream(SourceZendeskIncrementalExportStream):
    """Incremental Export from TicketEvents stream:
    https://developer.zendesk.com/api-reference/ticketing/ticket-management/incremental_exports/#incremental-ticket-event-export

    @ param response_list_name: the main nested entity to look at inside of response, default = "ticket_events"
    @ param response_target_entity: nested property inside of `response_list_name`, default = "child_events"
    @ param list_entities_from_event : the list of nested child_events entities to include from parent record
    @ param event_type : specific event_type to check ["Audit", "Change", "Comment", etc]
    """

    cursor_field = "created_at"
    response_list_name: str = "ticket_events"
    response_target_entity: str = "child_events"
    list_entities_from_event: List[str] = None
    event_type: str = None

    @property
    def update_event_from_record(self) -> bool:
        """Returns True/False based on list_entities_from_event property"""
        return True if len(self.list_entities_from_event) > 0 else False

    def parse_response(self, response: requests.Response, **kwargs) -> Iterable[Mapping]:
        for record in super().parse_response(response, **kwargs):
            for event in record.get(self.response_target_entity, []):
                if event.get("event_type") == self.event_type:
                    if self.update_event_from_record:
                        for prop in self.list_entities_from_event:
                            event[prop] = record.get(prop)
                    yield event


class Users(SourceZendeskIncrementalExportStream):
    """Users stream: https://developer.zendesk.com/api-reference/ticketing/ticket-management/incremental_exports/#incremental-user-export"""

    response_list_name: str = "users"


class Organizations(SourceZendeskSupportStream):
    """Organizations stream: https://developer.zendesk.com/api-reference/ticketing/ticket-management/incremental_exports/"""


class Tickets(SourceZendeskIncrementalExportStream):
    """Tickets stream: https://developer.zendesk.com/api-reference/ticketing/ticket-management/incremental_exports/#incremental-ticket-export-time-based"""

    response_list_name: str = "tickets"
    transformer: TypeTransformer = TypeTransformer(TransformConfig.DefaultSchemaNormalization)

    @staticmethod
    def check_start_time_param(requested_start_time: int, value: int = 1):
        """
        The stream returns 400 Bad Request StartTimeTooRecent when requesting tasks 1 second before now.
        Figured out during experiments that the most recent time needed for request to be successful is 3 seconds before now.
        """
        return SourceZendeskIncrementalExportStream.check_start_time_param(requested_start_time, value=3)


class TicketComments(SourceZendeskSupportTicketEventsExportStream):
    """
    Fetch the TicketComments incrementaly from TicketEvents Export stream
    """

    list_entities_from_event = ["via_reference_id", "ticket_id", "timestamp"]
    sideload_param = "comment_events"
    event_type = "Comment"

    def parse_response(self, response: requests.Response, **kwargs) -> Iterable[Mapping]:
        for record in super().parse_response(response, **kwargs):
            # https://github.com/airbytehq/oncall/issues/1001
            if type(record.get("via")) is not dict:
                record["via"] = None
            yield record


class Groups(SourceZendeskSupportStream):
    """Groups stream: https://developer.zendesk.com/api-reference/ticketing/groups/groups/"""


class GroupMemberships(SourceZendeskSupportCursorPaginationStream):
    """GroupMemberships stream: https://developer.zendesk.com/api-reference/ticketing/groups/group_memberships/"""

    def next_page_token(self, response: requests.Response) -> Optional[Mapping[str, Any]]:
        if self._ignore_pagination:
            return None
        next_page = self._parse_next_page_number(response)
        return next_page if next_page else None

    def request_params(
        self, stream_state: Mapping[str, Any] = None, next_page_token: Mapping[str, Any] = None, **kwargs
    ) -> MutableMapping[str, Any]:
        params = {"page": 1, "per_page": self.page_size, "sort_by": "asc"}
        start_time = self.str2unixtime((stream_state or {}).get(self.cursor_field))
        params["start_time"] = start_time if start_time else self.str2unixtime(self._start_date)
        if next_page_token:
            params["page"] = next_page_token
        return params


class SatisfactionRatings(SourceZendeskSupportCursorPaginationStream):
    """
    SatisfactionRatings stream: https://developer.zendesk.com/api-reference/ticketing/ticket-management/satisfaction_ratings/
    """

    def next_page_token(self, response: requests.Response) -> Optional[Mapping[str, Any]]:
        if self._ignore_pagination:
            return None
        next_page = self._parse_next_page_number(response)
        return next_page if next_page else None

    def request_params(
        self, stream_state: Mapping[str, Any] = None, next_page_token: Mapping[str, Any] = None, **kwargs
    ) -> MutableMapping[str, Any]:
        params = {"page": 1, "per_page": self.page_size, "sort_by": "asc"}
        start_time = self.str2unixtime((stream_state or {}).get(self.cursor_field))
        params["start_time"] = start_time if start_time else self.str2unixtime(self._start_date)
        if next_page_token:
            params["page"] = next_page_token
        return params


class TicketFields(SourceZendeskSupportStream):
    """TicketFields stream: https://developer.zendesk.com/api-reference/ticketing/tickets/ticket_fields/"""


class TicketForms(SourceZendeskSupportCursorPaginationStream):
    """TicketForms stream: https://developer.zendesk.com/api-reference/ticketing/tickets/ticket_forms"""


class TicketMetrics(SourceZendeskSupportCursorPaginationStream):
    """TicketMetric stream: https://developer.zendesk.com/api-reference/ticketing/tickets/ticket_metrics/"""

    def next_page_token(self, response: requests.Response) -> Optional[Mapping[str, Any]]:
        if self._ignore_pagination:
            return None
        next_page = self._parse_next_page_number(response)
        return next_page if next_page else None

    def request_params(
        self, stream_state: Mapping[str, Any] = None, next_page_token: Mapping[str, Any] = None, **kwargs
    ) -> MutableMapping[str, Any]:
        params = {
            "start_time": self.check_stream_state(stream_state),
            "page": 1,
            "per_page": self.page_size,
        }
        if next_page_token:
            params["page"] = next_page_token
        return params


class TicketMetricEvents(SourceZendeskSupportCursorPaginationStream):
    """
    TicketMetricEvents stream: https://developer.zendesk.com/api-reference/ticketing/tickets/ticket_metric_events/
    """

    cursor_field = "time"

    def path(self, **kwargs):
        return "incremental/ticket_metric_events"


class Macros(SourceZendeskSupportStream):
    """Macros stream: https://developer.zendesk.com/api-reference/ticketing/business-rules/macros/"""


class TicketAudits(SourceZendeskSupportCursorPaginationStream):
    """TicketAudits stream: https://developer.zendesk.com/api-reference/ticketing/tickets/ticket_audits/"""

    # can request a maximum of 1,000 results
    page_size = 1000

    # ticket audits doesn't have the 'updated_by' field
    cursor_field = "created_at"

    # Root of response is 'audits'. As rule as an endpoint name is equal a response list name
    response_list_name = "audits"

    transformer = TypeTransformer(TransformConfig.DefaultSchemaNormalization)

    # This endpoint uses a variant of cursor pagination with some differences from cursor pagination used in other endpoints.
    def request_params(self, next_page_token: Mapping[str, Any] = None, **kwargs) -> MutableMapping[str, Any]:
        params = {"sort_by": self.cursor_field, "sort_order": "desc", "limit": self.page_size}

        if next_page_token:
            params["cursor"] = next_page_token
        return params

    def next_page_token(self, response: requests.Response) -> Optional[Mapping[str, Any]]:
<<<<<<< HEAD
        if not self._finished:
            return response.json().get(BEFORE_CURSOR)
        else:
            return None
=======
        if self._ignore_pagination:
            return None
        return response.json().get("before_cursor")
>>>>>>> 33eed67a


class Tags(SourceZendeskSupportFullRefreshStream):
    """Tags stream: https://developer.zendesk.com/api-reference/ticketing/ticket-management/tags/"""

    # doesn't have the 'id' field
    primary_key = "name"


class SlaPolicies(SourceZendeskSupportFullRefreshStream):
    """SlaPolicies stream: https://developer.zendesk.com/api-reference/ticketing/business-rules/sla_policies/"""

    def path(self, *args, **kwargs) -> str:
        return "slas/policies.json"


class Brands(SourceZendeskSupportFullRefreshStream):
    """Brands stream: https://developer.zendesk.com/api-reference/ticketing/account-configuration/brands/#list-brands"""


class CustomRoles(SourceZendeskSupportFullRefreshStream):
    """CustomRoles stream: https://developer.zendesk.com/api-reference/ticketing/account-configuration/custom_roles/#list-custom-roles"""


class Schedules(SourceZendeskSupportFullRefreshStream):
    """Schedules stream: https://developer.zendesk.com/api-reference/ticketing/ticket-management/schedules/#list-schedules"""

    def path(self, *args, **kwargs) -> str:
        return "business_hours/schedules.json"


class UserSettingsStream(SourceZendeskSupportFullRefreshStream):
    """Stream for checking of a request token and permissions"""

    def path(self, *args, **kwargs) -> str:
        return "account/settings.json"

    def next_page_token(self, *args, **kwargs) -> Optional[Mapping[str, Any]]:
        # this data without listing
        return None

    def parse_response(self, response: requests.Response, **kwargs) -> Iterable[Mapping]:
        """returns data from API"""
        settings = response.json().get("settings")
        if settings:
            yield settings

    def get_settings(self) -> Mapping[str, Any]:
        for resp in self.read_records(SyncMode.full_refresh):
            return resp
        raise SourceZendeskException("not found settings")<|MERGE_RESOLUTION|>--- conflicted
+++ resolved
@@ -120,15 +120,12 @@
 
         self._start_date = start_date
         self._subdomain = subdomain
-<<<<<<< HEAD
         self._finished = False
-=======
         self._ignore_pagination = ignore_pagination
 
     @property
     def availability_strategy(self) -> Optional[AvailabilityStrategy]:
         return HttpAvailabilityStrategy()
->>>>>>> 33eed67a
 
     def backoff_time(self, response: requests.Response) -> Union[int, float]:
         """
@@ -698,17 +695,10 @@
         return params
 
     def next_page_token(self, response: requests.Response) -> Optional[Mapping[str, Any]]:
-<<<<<<< HEAD
-        if not self._finished:
-            return response.json().get(BEFORE_CURSOR)
+        if self._ignore_pagination or self._finished:
+            return None
         else:
-            return None
-=======
-        if self._ignore_pagination:
-            return None
-        return response.json().get("before_cursor")
->>>>>>> 33eed67a
-
+          return response.json().get(BEFORE_CURSOR)
 
 class Tags(SourceZendeskSupportFullRefreshStream):
     """Tags stream: https://developer.zendesk.com/api-reference/ticketing/ticket-management/tags/"""
