/*
 * Copyright (c) 2023 Airbyte, Inc., all rights reserved.
 */

package io.airbyte.integrations.destination.snowflake;

import com.fasterxml.jackson.databind.JsonNode;
import io.airbyte.commons.exceptions.ConfigErrorException;
import io.airbyte.db.jdbc.JdbcDatabase;
import io.airbyte.integrations.base.JavaBaseConstants;
import io.airbyte.integrations.destination.jdbc.JdbcSqlOperations;
import io.airbyte.integrations.destination.jdbc.SqlOperations;
import io.airbyte.integrations.destination.jdbc.SqlOperationsUtils;
import io.airbyte.protocol.models.v0.AirbyteRecordMessage;
import java.sql.SQLException;
import java.util.List;
import java.util.Optional;
import java.util.StringJoiner;
import java.util.stream.Stream;
import net.snowflake.client.jdbc.SnowflakeSQLException;
import org.slf4j.Logger;
import org.slf4j.LoggerFactory;

class SnowflakeSqlOperations extends JdbcSqlOperations implements SqlOperations {

  private static final Logger LOGGER = LoggerFactory.getLogger(SnowflakeSqlOperations.class);
  private static final int MAX_FILES_IN_LOADING_QUERY_LIMIT = 1000;

  // This is an unfortunately fragile way to capture this, but Snowflake doesn't
  // provide a more specific permission exception error code
  private static final String NO_PRIVILEGES_ERROR_MESSAGE = "but current role has no privileges on it";
  private static final String IP_NOT_IN_WHITE_LIST_ERR_MSG = "not allowed to access Snowflake";

  @Override
  public void createSchemaIfNotExists(final JdbcDatabase database, final String schemaName) throws Exception {
    try {
      if (!schemaSet.contains(schemaName) && !isSchemaExists(database, schemaName)) {
        // 1s1t is assuming a lowercase airbyte_internal schema name, so we need to quote it
        database.execute(String.format("CREATE SCHEMA IF NOT EXISTS \"%s\";", schemaName));
        schemaSet.add(schemaName);
      }
    } catch (final Exception e) {
      throw checkForKnownConfigExceptions(e).orElseThrow(() -> e);
    }
  }

  @Override
  public String createTableQuery(final JdbcDatabase database, final String schemaName, final String tableName) {
<<<<<<< HEAD
    return String.format(
        """
            CREATE TABLE IF NOT EXISTS "%s"."%s" (
              "%s" VARCHAR PRIMARY KEY,
              "%s" TIMESTAMP WITH TIME ZONE DEFAULT current_timestamp(),
              "%s" TIMESTAMP WITH TIME ZONE DEFAULT NULL,
              "%s" VARIANT
            ) data_retention_time_in_days = 0;""",
        schemaName,
        tableName,
        JavaBaseConstants.COLUMN_NAME_AB_RAW_ID,
        JavaBaseConstants.COLUMN_NAME_AB_EXTRACTED_AT,
        JavaBaseConstants.COLUMN_NAME_AB_LOADED_AT,
        JavaBaseConstants.COLUMN_NAME_DATA);
=======
    if (use1s1t) {
      return String.format(
          """
          CREATE TABLE IF NOT EXISTS "%s"."%s" (
            "%s" VARCHAR PRIMARY KEY,
            "%s" TIMESTAMP WITH TIME ZONE DEFAULT current_timestamp(),
            "%s" TIMESTAMP WITH TIME ZONE DEFAULT NULL,
            "%s" VARIANT
          ) data_retention_time_in_days = 0;""",
          schemaName,
          tableName,
          JavaBaseConstants.COLUMN_NAME_AB_RAW_ID,
          JavaBaseConstants.COLUMN_NAME_AB_EXTRACTED_AT,
          JavaBaseConstants.COLUMN_NAME_AB_LOADED_AT,
          JavaBaseConstants.COLUMN_NAME_DATA);
    } else {
      return String.format(
          """
          CREATE TABLE IF NOT EXISTS %s.%s (
            %s VARCHAR PRIMARY KEY,
            %s VARIANT,
            %s TIMESTAMP WITH TIME ZONE DEFAULT current_timestamp()
          ) data_retention_time_in_days = 0;""",
          schemaName, tableName, JavaBaseConstants.COLUMN_NAME_AB_ID, JavaBaseConstants.COLUMN_NAME_DATA, JavaBaseConstants.COLUMN_NAME_EMITTED_AT);
    }
>>>>>>> c54ec9d9
  }

  @Override
  public boolean isSchemaExists(final JdbcDatabase database, final String outputSchema) throws Exception {
    try (final Stream<JsonNode> results = database.unsafeQuery(SHOW_SCHEMAS)) {
      return results.map(schemas -> schemas.get(NAME).asText()).anyMatch(outputSchema::equals);
    } catch (final Exception e) {
      throw checkForKnownConfigExceptions(e).orElseThrow(() -> e);
    }
  }

  @Override
  public String truncateTableQuery(final JdbcDatabase database, final String schemaName, final String tableName) {
    return String.format("TRUNCATE TABLE \"%s\".\"%s\";\n", schemaName, tableName);
  }

  @Override
  public String dropTableIfExistsQuery(final String schemaName, final String tableName) {
    return String.format("DROP TABLE IF EXISTS \"%s\".\"%s\";\n", schemaName, tableName);
  }

  @Override
  public void insertRecordsInternal(final JdbcDatabase database,
                                    final List<AirbyteRecordMessage> records,
                                    final String schemaName,
                                    final String tableName)
      throws SQLException {
    LOGGER.info("actual size of batch: {}", records.size());

    // snowflake query syntax:
    // requires selecting from a set of values in order to invoke the parse_json function.
    // INSERT INTO public.users (ab_id, data, emitted_at) SELECT column1, parse_json(column2), column3
    // FROM VALUES
    // (?, ?, ?),
    // ...
    final String insertQuery;
<<<<<<< HEAD
    // Note that the column order is weird here - that's intentional, to avoid needing to change
    // SqlOperationsUtils.insertRawRecordsInSingleQuery to support a different column order.
    insertQuery = String.format(
        "INSERT INTO \"%s\".\"%s\" (\"%s\", \"%s\", \"%s\") SELECT column1, parse_json(column2), column3 FROM VALUES\n",
        schemaName, tableName, JavaBaseConstants.COLUMN_NAME_AB_RAW_ID, JavaBaseConstants.COLUMN_NAME_DATA, JavaBaseConstants.COLUMN_NAME_AB_EXTRACTED_AT);
=======
    if (use1s1t) {
      // Note that the column order is weird here - that's intentional, to avoid needing to change
      // SqlOperationsUtils.insertRawRecordsInSingleQuery to support a different column order.
      insertQuery = String.format(
          "INSERT INTO \"%s\".\"%s\" (\"%s\", \"%s\", \"%s\") SELECT column1, parse_json(column2), column3 FROM VALUES\n",
          schemaName, tableName, JavaBaseConstants.COLUMN_NAME_AB_RAW_ID, JavaBaseConstants.COLUMN_NAME_DATA,
          JavaBaseConstants.COLUMN_NAME_AB_EXTRACTED_AT);
    } else {
      insertQuery = String.format(
          "INSERT INTO %s.%s (%s, %s, %s) SELECT column1, parse_json(column2), column3 FROM VALUES\n",
          schemaName, tableName, JavaBaseConstants.COLUMN_NAME_AB_ID, JavaBaseConstants.COLUMN_NAME_DATA, JavaBaseConstants.COLUMN_NAME_EMITTED_AT);
    }
>>>>>>> c54ec9d9
    final String recordQuery = "(?, ?, ?),\n";
    SqlOperationsUtils.insertRawRecordsInSingleQuery(insertQuery, recordQuery, database, records);
  }

  protected String generateFilesList(final List<String> files) {
    if (0 < files.size() && files.size() < MAX_FILES_IN_LOADING_QUERY_LIMIT) {
      // see https://docs.snowflake.com/en/user-guide/data-load-considerations-load.html#lists-of-files
      final StringJoiner joiner = new StringJoiner(",");
      files.forEach(filename -> joiner.add("'" + filename.substring(filename.lastIndexOf("/") + 1) + "'"));
      return " files = (" + joiner + ")";
    } else {
      return "";
    }
  }

  @Override
  protected Optional<ConfigErrorException> checkForKnownConfigExceptions(final Exception e) {
    if (e instanceof SnowflakeSQLException && e.getMessage().contains(NO_PRIVILEGES_ERROR_MESSAGE)) {
      return Optional.of(new ConfigErrorException(
          "Encountered Error with Snowflake Configuration: Current role does not have permissions on the target schema please verify your privileges",
          e));
    }
    if (e instanceof SnowflakeSQLException && e.getMessage().contains(IP_NOT_IN_WHITE_LIST_ERR_MSG)) {
      return Optional.of(new ConfigErrorException(
          """
              Snowflake has blocked access from Airbyte IP address. Please make sure that your Snowflake user account's
               network policy allows access from all Airbyte IP addresses. See this page for the list of Airbyte IPs:
               https://docs.airbyte.com/cloud/getting-started-with-airbyte-cloud#allowlist-ip-addresses and this page
               for documentation on Snowflake network policies: https://docs.snowflake.com/en/user-guide/network-policies
          """,
          e));
    }
    return Optional.empty();
  }

}<|MERGE_RESOLUTION|>--- conflicted
+++ resolved
@@ -46,48 +46,20 @@
 
   @Override
   public String createTableQuery(final JdbcDatabase database, final String schemaName, final String tableName) {
-<<<<<<< HEAD
     return String.format(
         """
-            CREATE TABLE IF NOT EXISTS "%s"."%s" (
-              "%s" VARCHAR PRIMARY KEY,
-              "%s" TIMESTAMP WITH TIME ZONE DEFAULT current_timestamp(),
-              "%s" TIMESTAMP WITH TIME ZONE DEFAULT NULL,
-              "%s" VARIANT
-            ) data_retention_time_in_days = 0;""",
+        CREATE TABLE IF NOT EXISTS "%s"."%s" (
+          "%s" VARCHAR PRIMARY KEY,
+          "%s" TIMESTAMP WITH TIME ZONE DEFAULT current_timestamp(),
+          "%s" TIMESTAMP WITH TIME ZONE DEFAULT NULL,
+          "%s" VARIANT
+        ) data_retention_time_in_days = 0;""",
         schemaName,
         tableName,
         JavaBaseConstants.COLUMN_NAME_AB_RAW_ID,
         JavaBaseConstants.COLUMN_NAME_AB_EXTRACTED_AT,
         JavaBaseConstants.COLUMN_NAME_AB_LOADED_AT,
         JavaBaseConstants.COLUMN_NAME_DATA);
-=======
-    if (use1s1t) {
-      return String.format(
-          """
-          CREATE TABLE IF NOT EXISTS "%s"."%s" (
-            "%s" VARCHAR PRIMARY KEY,
-            "%s" TIMESTAMP WITH TIME ZONE DEFAULT current_timestamp(),
-            "%s" TIMESTAMP WITH TIME ZONE DEFAULT NULL,
-            "%s" VARIANT
-          ) data_retention_time_in_days = 0;""",
-          schemaName,
-          tableName,
-          JavaBaseConstants.COLUMN_NAME_AB_RAW_ID,
-          JavaBaseConstants.COLUMN_NAME_AB_EXTRACTED_AT,
-          JavaBaseConstants.COLUMN_NAME_AB_LOADED_AT,
-          JavaBaseConstants.COLUMN_NAME_DATA);
-    } else {
-      return String.format(
-          """
-          CREATE TABLE IF NOT EXISTS %s.%s (
-            %s VARCHAR PRIMARY KEY,
-            %s VARIANT,
-            %s TIMESTAMP WITH TIME ZONE DEFAULT current_timestamp()
-          ) data_retention_time_in_days = 0;""",
-          schemaName, tableName, JavaBaseConstants.COLUMN_NAME_AB_ID, JavaBaseConstants.COLUMN_NAME_DATA, JavaBaseConstants.COLUMN_NAME_EMITTED_AT);
-    }
->>>>>>> c54ec9d9
   }
 
   @Override
@@ -124,26 +96,12 @@
     // (?, ?, ?),
     // ...
     final String insertQuery;
-<<<<<<< HEAD
     // Note that the column order is weird here - that's intentional, to avoid needing to change
     // SqlOperationsUtils.insertRawRecordsInSingleQuery to support a different column order.
     insertQuery = String.format(
         "INSERT INTO \"%s\".\"%s\" (\"%s\", \"%s\", \"%s\") SELECT column1, parse_json(column2), column3 FROM VALUES\n",
-        schemaName, tableName, JavaBaseConstants.COLUMN_NAME_AB_RAW_ID, JavaBaseConstants.COLUMN_NAME_DATA, JavaBaseConstants.COLUMN_NAME_AB_EXTRACTED_AT);
-=======
-    if (use1s1t) {
-      // Note that the column order is weird here - that's intentional, to avoid needing to change
-      // SqlOperationsUtils.insertRawRecordsInSingleQuery to support a different column order.
-      insertQuery = String.format(
-          "INSERT INTO \"%s\".\"%s\" (\"%s\", \"%s\", \"%s\") SELECT column1, parse_json(column2), column3 FROM VALUES\n",
-          schemaName, tableName, JavaBaseConstants.COLUMN_NAME_AB_RAW_ID, JavaBaseConstants.COLUMN_NAME_DATA,
-          JavaBaseConstants.COLUMN_NAME_AB_EXTRACTED_AT);
-    } else {
-      insertQuery = String.format(
-          "INSERT INTO %s.%s (%s, %s, %s) SELECT column1, parse_json(column2), column3 FROM VALUES\n",
-          schemaName, tableName, JavaBaseConstants.COLUMN_NAME_AB_ID, JavaBaseConstants.COLUMN_NAME_DATA, JavaBaseConstants.COLUMN_NAME_EMITTED_AT);
-    }
->>>>>>> c54ec9d9
+        schemaName, tableName, JavaBaseConstants.COLUMN_NAME_AB_RAW_ID, JavaBaseConstants.COLUMN_NAME_DATA,
+        JavaBaseConstants.COLUMN_NAME_AB_EXTRACTED_AT);
     final String recordQuery = "(?, ?, ?),\n";
     SqlOperationsUtils.insertRawRecordsInSingleQuery(insertQuery, recordQuery, database, records);
   }
