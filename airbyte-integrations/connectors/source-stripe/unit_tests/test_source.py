#
# Copyright (c) 2023 Airbyte, Inc., all rights reserved.
#

import json
from unittest.mock import Mock, patch

import pendulum
import pytest
import source_stripe
from source_stripe import SourceStripe
from source_stripe.source import Invoices

now_dt = pendulum.now()

SECONDS_IN_DAY = 24 * 60 * 60


@pytest.mark.parametrize(
    "lookback_window_days, current_state, expected, message",
    [
        (None, now_dt.timestamp(), now_dt.timestamp(),
         "if lookback_window_days is not set should not affect cursor value"),
        (0, now_dt.timestamp(), now_dt.timestamp(),
         "if lookback_window_days is not set should not affect cursor value"),
        (10, now_dt.timestamp(), int(now_dt.timestamp() - SECONDS_IN_DAY * 10),
         "Should calculate cursor value as expected"),
        # ignore sign
        (-10, now_dt.timestamp(), int(now_dt.timestamp() - SECONDS_IN_DAY * 10),
         "Should not care for the sign, use the module"),
    ],
)
def test_lookback_window(lookback_window_days, current_state, expected, message):
    inv_stream = Invoices(account_id=213, start_date=1577836800,
                          lookback_window_days=lookback_window_days)
    inv_stream.cursor_field = "created"
    assert inv_stream.get_start_timestamp(
        {"created": current_state}) == expected, message


def test_source_streams():
    with open("sample_files/config.json") as f:
        config = json.load(f)
    streams = SourceStripe().streams(config=config)
<<<<<<< HEAD
    assert len(streams) == 28
=======
    assert len(streams) == 30
>>>>>>> 50c18d88


@pytest.fixture(name="config")
def config_fixture():
    config = {"client_secret": "sk_test(live)_<secret>",
              "account_id": "<account_id>", "start_date": "2020-05-01T00:00:00Z"}
    return config


@pytest.fixture(name="logger_mock")
def logger_mock_fixture():
    return patch("source_tiktok_marketing.source.logger")


@patch.object(source_stripe.source, "stripe")
def test_source_check_connection_ok(mocked_client, config, logger_mock):
    assert SourceStripe().check_connection(
        logger_mock, config=config) == (True, None)


@patch.object(source_stripe.source, "stripe")
def test_source_check_connection_failure(mocked_client, config, logger_mock):
    exception = Exception("Test")
    mocked_client.Account.retrieve = Mock(side_effect=exception)
    assert SourceStripe().check_connection(
        logger_mock, config=config) == (False, exception)<|MERGE_RESOLUTION|>--- conflicted
+++ resolved
@@ -42,11 +42,7 @@
     with open("sample_files/config.json") as f:
         config = json.load(f)
     streams = SourceStripe().streams(config=config)
-<<<<<<< HEAD
-    assert len(streams) == 28
-=======
-    assert len(streams) == 30
->>>>>>> 50c18d88
+    assert len(streams) == 31
 
 
 @pytest.fixture(name="config")
