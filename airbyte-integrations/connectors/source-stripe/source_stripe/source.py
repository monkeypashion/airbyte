#
# Copyright (c) 2023 Airbyte, Inc., all rights reserved.
#


from typing import Any, List, Mapping, Tuple

import pendulum
import stripe
from airbyte_cdk import AirbyteLogger
from airbyte_cdk.sources import AbstractSource
from airbyte_cdk.sources.streams import Stream
from airbyte_cdk.sources.streams.http.auth import TokenAuthenticator
from source_stripe.streams import (
    Accounts,
    ApplicationFees,
    ApplicationFeesRefunds,
    Authorizations,
    BalanceTransactions,
    BankAccounts,
    Cardholders,
    Cards,
    Charges,
    CheckoutSessions,
    CheckoutSessionsLineItems,
    Coupons,
    CreditNotes,
    CustomerBalanceTransactions,
    Customers,
    Disputes,
    EarlyFraudWarnings,
    Events,
    ExternalAccountBankAccounts,
    ExternalAccountCards,
    FileLinks,
    Files,
    InvoiceItems,
    InvoiceLineItems,
    Invoices,
    PaymentIntents,
    PaymentMethods,
    Payouts,
    Plans,
    Products,
    PromotionCodes,
    Refunds,
    Reviews,
    SetupAttempts,
    SetupIntents,
    ShippingRates,
    SubscriptionItems,
    Subscriptions,
    SubscriptionSchedule,
    TopUps,
    Transactions,
    TransferReversals,
    Transfers,
    UsageRecords,
)


class SourceStripe(AbstractSource):
    def check_connection(self, logger: AirbyteLogger, config: Mapping[str, Any]) -> Tuple[bool, Any]:
        try:
            stripe.api_key = config["client_secret"]
            stripe.Account.retrieve(config["account_id"])
            return True, None
        except Exception as e:
            return False, e

    def streams(self, config: Mapping[str, Any]) -> List[Stream]:
        authenticator = TokenAuthenticator(config["client_secret"])
        start_date = pendulum.parse(config["start_date"]).int_timestamp
        args = {
            "authenticator": authenticator,
            "account_id": config["account_id"],
            "start_date": start_date,
            "slice_range": config.get("slice_range"),
        }
        incremental_args = {**args, "lookback_window_days": config.get("lookback_window_days")}
        return [
            Accounts(**args),
            ApplicationFees(**incremental_args),
            ApplicationFeesRefunds(**args),
            Authorizations(**incremental_args),
            BalanceTransactions(**incremental_args),
            BankAccounts(**args),
            Cardholders(**incremental_args),
            Cards(**incremental_args),
            Charges(**incremental_args),
            CheckoutSessions(**args),
            CheckoutSessionsLineItems(**args),
            Coupons(**incremental_args),
            CreditNotes(**args),
            CustomerBalanceTransactions(**args),
            Customers(**incremental_args),
            Disputes(**incremental_args),
            EarlyFraudWarnings(**args),
            Events(**incremental_args),
            ExternalAccountBankAccounts(**args),
            ExternalAccountCards(**args),
            FileLinks(**incremental_args),
            Files(**incremental_args),
            InvoiceItems(**incremental_args),
            InvoiceLineItems(**args),
            Invoices(**incremental_args),
            PaymentIntents(**incremental_args),
            PaymentMethods(**args),
            Payouts(**incremental_args),
            Plans(**incremental_args),
            Products(**incremental_args),
            PromotionCodes(**incremental_args),
            Refunds(**incremental_args),
            SetupIntents(**incremental_args),
            ShippingRates(**incremental_args),
            Reviews(**incremental_args),
            SetupAttempts(**incremental_args),
            SetupIntents(**incremental_args),
            SubscriptionItems(**args),
            Subscriptions(**incremental_args),
            SubscriptionSchedule(**incremental_args),
            TopUps(**incremental_args),
            Transactions(**incremental_args),
            TransferReversals(**args),
            Transfers(**incremental_args),
<<<<<<< HEAD
            ExternalAccountBankAccounts(**args),
            ExternalAccountCards(**args),
=======
            UsageRecords(**args),
>>>>>>> f2b48d00
        ]<|MERGE_RESOLUTION|>--- conflicted
+++ resolved
@@ -123,10 +123,7 @@
             Transactions(**incremental_args),
             TransferReversals(**args),
             Transfers(**incremental_args),
-<<<<<<< HEAD
             ExternalAccountBankAccounts(**args),
             ExternalAccountCards(**args),
-=======
             UsageRecords(**args),
->>>>>>> f2b48d00
         ]