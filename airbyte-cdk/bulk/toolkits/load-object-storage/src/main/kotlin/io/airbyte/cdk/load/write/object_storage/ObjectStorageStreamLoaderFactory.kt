--- conflicted
+++ resolved
@@ -123,8 +123,6 @@
             isStaging = false
         )
 
-        val localFile = createFile(file.fileMessage.fileUrl!!)
-
         val metadata = ObjectStorageDestinationState.metadataFor(stream)
         val localFile = File(file.fileMessage.fileUrl!!)
         val obj =
@@ -132,12 +130,9 @@
                 localFile.inputStream().use { it.copyTo(outputStream) }
             }
         localFile.delete()
-<<<<<<< HEAD
         log.info { "Finished processing file" }
-        return FinalizedObject(remoteObject = obj)
-=======
+
         return RemoteObject(remoteObject = obj, partNumber = 0)
->>>>>>> 9f1342f2
     }
 
     @VisibleForTesting fun createFile(url: String) = File(url)
