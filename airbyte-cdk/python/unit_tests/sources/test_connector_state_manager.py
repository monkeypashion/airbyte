#
# Copyright (c) 2023 Airbyte, Inc., all rights reserved.
#

from contextlib import nullcontext as does_not_raise
from typing import List

import pytest
from airbyte_cdk.models import AirbyteMessage, AirbyteStateBlob, AirbyteStateMessage, AirbyteStateType, AirbyteStreamState, StreamDescriptor
from airbyte_cdk.models import Type as MessageType
from airbyte_cdk.sources.connector_state_manager import ConnectorStateManager, HashableStreamDescriptor


@pytest.mark.parametrize(
    "input_stream_state, expected_stream_state, expected_error",
    (
        pytest.param(
            [
                {
                    "type": AirbyteStateType.STREAM,
                    "stream": {"stream_descriptor": {"name": "actors", "namespace": "public"}, "stream_state": {"id": "mando_michael"}},
                },
                {
                    "type": AirbyteStateType.STREAM,
                    "stream": {"stream_descriptor": {"name": "actresses", "namespace": "public"}, "stream_state": {"id": "seehorn_rhea"}},
                },
            ],
            {
                HashableStreamDescriptor(name="actors", namespace="public"): AirbyteStateBlob({"id": "mando_michael"}),
                HashableStreamDescriptor(name="actresses", namespace="public"): AirbyteStateBlob({"id": "seehorn_rhea"}),
            },
            does_not_raise(),
            id="test_incoming_per_stream_state",
        ),
<<<<<<< HEAD
        pytest.param(
            [
                {
                    "type": AirbyteStateType.LEGACY,
                    "data": {"actors": {"id": "fabian_patrick"}, "actresses": {"id": "seehorn_rhea"}, "writers": {"id": "gilligan_vince"}},
                }
            ],
            {
                HashableStreamDescriptor(name="actors", namespace="public"): AirbyteStateBlob({"id": "fabian_patrick"}),
                HashableStreamDescriptor(name="actresses"): AirbyteStateBlob({"id": "seehorn_rhea"}),
                HashableStreamDescriptor(name="writers"): AirbyteStateBlob({"id": "gilligan_vince"}),
            },
            does_not_raise(),
            id="test_incoming_legacy_state_and_uses_stream_namespace",
        ),
=======
>>>>>>> 70ef2333
        pytest.param([], {}, does_not_raise(), id="test_incoming_empty_stream_state"),
        pytest.param(
            [{"type": AirbyteStateType.STREAM, "stream": {"stream_descriptor": {"name": "actresses", "namespace": "public"}}}],
            {HashableStreamDescriptor(name="actresses", namespace="public"): None},
            does_not_raise(),
            id="test_stream_states_that_have_none_state_blob",
        ),
        pytest.param(
            [
                {
                    "type": AirbyteStateType.GLOBAL,
                    "global": {
                        "shared_state": {"television": "better_call_saul"},
                        "stream_states": [
                            {
                                "stream_descriptor": StreamDescriptor(name="actors", namespace="public"),
                                "stream_state": AirbyteStateBlob({"id": "mando_michael"}),
                            },
                            {
                                "stream_descriptor": StreamDescriptor(name="actresses", namespace="public"),
                                "stream_state": AirbyteStateBlob({"id": "seehorn_rhea"}),
                            },
                        ],
                    },
                },
            ],
            {
                HashableStreamDescriptor(name="actors", namespace="public"): AirbyteStateBlob({"id": "mando_michael"}),
                HashableStreamDescriptor(name="actresses", namespace="public"): AirbyteStateBlob({"id": "seehorn_rhea"}),
            },
            pytest.raises(ValueError),
            id="test_incoming_global_state_with_shared_state_throws_error",
        ),
        pytest.param(
            [
                {
                    "type": AirbyteStateType.GLOBAL,
                    "global": {
                        "stream_states": [
                            {"stream_descriptor": {"name": "actors", "namespace": "public"}, "stream_state": {"id": "mando_michael"}},
                        ],
                    },
                },
            ],
            {
                HashableStreamDescriptor(name="actors", namespace="public"): AirbyteStateBlob({"id": "mando_michael"}),
            },
            does_not_raise(),
            id="test_incoming_global_state_without_shared",
        ),
        pytest.param(
            [
                {
                    "type": AirbyteStateType.GLOBAL,
                    "global": {
                        "shared_state": None,
                        "stream_states": [
                            {
                                "stream_descriptor": StreamDescriptor(name="actors", namespace="public"),
                                "stream_state": AirbyteStateBlob({"id": "mando_michael"}),
                            },
                        ],
                    },
                },
            ],
            {
                HashableStreamDescriptor(name="actors", namespace="public"): AirbyteStateBlob({"id": "mando_michael"}),
            },
            does_not_raise(),
            id="test_incoming_global_state_with_none_shared",
        ),
        pytest.param(
            [
                {
                    "type": AirbyteStateType.GLOBAL,
                    "global": {
                        "stream_states": [
                            {"stream_descriptor": {"name": "actresses", "namespace": "public"}},
                        ],
                    },
                },
            ],
            {HashableStreamDescriptor(name="actresses", namespace="public"): None},
            does_not_raise(),
            id="test_incoming_global_state_without_stream_state",
        ),
<<<<<<< HEAD
        pytest.param(
            {"actors": {"id": "esposito_giancarlo"}, "actresses": {"id": "seehorn_rhea"}},
            {
                HashableStreamDescriptor(name="actors", namespace="public"): AirbyteStateBlob({"id": "esposito_giancarlo"}),
                HashableStreamDescriptor(name="actresses"): AirbyteStateBlob({"id": "seehorn_rhea"}),
            },
            does_not_raise(),
            id="test_incoming_legacy_json_blob_and_uses_stream_namespace",
        ),
        pytest.param({}, {}, does_not_raise(), id="test_legacy_state_empty_object"),
        pytest.param("strings_are_not_allowed", {}, pytest.raises(ValueError), id="test_value_error_is_raised_on_invalid_state_input"),
=======
>>>>>>> 70ef2333
    ),
)
def test_initialize_state_manager(input_stream_state, expected_stream_state, expected_error):
    if isinstance(input_stream_state, List):
        input_stream_state = [AirbyteStateMessage(state_obj) for state_obj in list(input_stream_state)]

    with expected_error:
        state_manager = ConnectorStateManager(input_stream_state)

        assert state_manager.per_stream_states == expected_stream_state


@pytest.mark.parametrize(
    "input_state, stream_name, namespace, expected_state",
    [
        pytest.param(
            [
                {
                    "type": AirbyteStateType.STREAM,
                    "stream": {"stream_descriptor": {"name": "users", "namespace": "public"}, "stream_state": {"created_at": 12345}},
                },
                {
                    "type": AirbyteStateType.STREAM,
                    "stream": {"stream_descriptor": {"name": "accounts", "namespace": "public"}, "stream_state": {"id": "abc"}},
                },
            ],
            "users",
            "public",
            {"created_at": 12345},
            id="test_get_stream_only",
        ),
        pytest.param(
            [
                {
                    "type": AirbyteStateType.STREAM,
                    "stream": {"stream_descriptor": {"name": "users"}, "stream_state": {"created_at": 12345}},
                },
                {"type": AirbyteStateType.STREAM, "stream": {"stream_descriptor": {"name": "accounts"}, "stream_state": {"id": "abc"}}},
            ],
            "users",
            None,
            {"created_at": 12345},
            id="test_get_stream_without_namespace",
        ),
        pytest.param(
            [
                {"type": AirbyteStateType.STREAM, "stream": {"stream_descriptor": {"name": "users"}}},
                {"type": AirbyteStateType.STREAM, "stream": {"stream_descriptor": {"name": "accounts"}, "stream_state": {"id": "abc"}}},
            ],
            "users",
            None,
            {},
            id="test_get_stream_without_stream_state",
        ),
        pytest.param(
            [
                {
                    "type": AirbyteStateType.STREAM,
                    "stream": {"stream_descriptor": {"name": "users", "namespace": "public"}, "stream_state": {"created_at": 12345}},
                },
                {
                    "type": AirbyteStateType.STREAM,
                    "stream": {"stream_descriptor": {"name": "accounts", "namespace": "public"}, "stream_state": {"id": "abc"}},
                },
            ],
            "missing",
            "public",
            {},
            id="test_get_missing_stream",
        ),
        pytest.param(
            [
                {
                    "type": AirbyteStateType.STREAM,
                    "stream": {"stream_descriptor": {"name": "users", "namespace": "public"}, "stream_state": {"created_at": 12345}},
                },
                {
                    "type": AirbyteStateType.STREAM,
                    "stream": {"stream_descriptor": {"name": "accounts", "namespace": "public"}, "stream_state": {"id": "abc"}},
                },
            ],
            "users",
            "wrong_namespace",
            {},
            id="test_get_stream_wrong_namespace",
        ),
        pytest.param([], "users", "public", {}, id="test_get_empty_stream_state_defaults_to_empty_dictionary"),
        pytest.param(
            [
                {
                    "type": AirbyteStateType.STREAM,
                    "stream": {"stream_descriptor": {"name": "users", "namespace": "public"}, "stream_state": None},
                },
            ],
            "users",
            "public",
            {},
            id="test_get_stream_with_stream_state_none_returns_empty_map",
        ),
    ],
)
def test_get_stream_state(input_state, stream_name, namespace, expected_state):
<<<<<<< HEAD
    stream_to_instance_map = {
        stream_name: AirbyteStream(
            name=stream_name, namespace=namespace, json_schema={}, supported_sync_modes=[SyncMode.full_refresh, SyncMode.incremental]
        )
    }
    state_messages = [AirbyteStateMessage(state_obj) for state_obj in list(input_state)]
    state_manager = ConnectorStateManager(stream_to_instance_map, state_messages)
=======
    state_messages = [AirbyteStateMessage.parse_obj(state_obj) for state_obj in list(input_state)]
    state_manager = ConnectorStateManager(state_messages)
>>>>>>> 70ef2333

    actual_state = state_manager.get_stream_state(stream_name, namespace)

    assert actual_state == expected_state


def test_get_state_returns_deep_copy():
    input_state = [
        AirbyteStateMessage(
            type=AirbyteStateType.STREAM,
            stream=AirbyteStreamState(
                stream_descriptor=StreamDescriptor(name="episodes", namespace="public"),
                stream_state=AirbyteStateBlob({"id": [109]}),
            ),
        )
    ]
    state_manager = ConnectorStateManager(input_state)

    per_stream_state = state_manager.get_stream_state("episodes", "public")
    per_stream_state["id"].append(309)

    assert state_manager.get_stream_state("episodes", "public") == {"id": [109]}


@pytest.mark.parametrize(
    "start_state, update_name, update_namespace, update_value",
    [
        pytest.param(
            [
                {
                    "type": AirbyteStateType.STREAM,
                    "stream": {"stream_descriptor": {"name": "actors", "namespace": "public"}, "stream_state": {"id": "mckean_michael"}},
                },
                {
                    "type": AirbyteStateType.STREAM,
                    "stream": {"stream_descriptor": {"name": "actresses", "namespace": "public"}, "stream_state": {"id": "seehorn_rhea"}},
                },
            ],
            "actors",
            "public",
            {"id": "fabian_patrick"},
            id="test_update_existing_stream_state",
        ),
        pytest.param(
            [],
            "actresses",
            None,
            {"id": "seehorn_rhea"},
            id="test_update_first_time_sync_without_namespace",
        ),
        pytest.param(
            [
                {
                    "type": AirbyteStateType.STREAM,
                    "stream": {"stream_descriptor": {"name": "actresses", "namespace": "public"}, "stream_state": {"id": "seehorn_rhea"}},
                }
            ],
            "actors",
            "public",
            {"id": "banks_jonathan"},
            id="test_update_missing_state",
        ),
        pytest.param(
            [
                {
                    "type": AirbyteStateType.STREAM,
                    "stream": {"stream_descriptor": {"name": "actresses", "namespace": "public"}, "stream_state": {"id": "seehorn_rhea"}},
                }
            ],
            "actors",
            "public",
            {"id": "banks_jonathan"},
            id="test_ignore_when_per_stream_state_value_is_none",
        ),
    ],
)
<<<<<<< HEAD
def test_update_state_for_stream(start_state, update_name, update_namespace, update_value, expected_legacy_state):
    state_messages = [AirbyteStateMessage(state_obj) for state_obj in list(start_state)]
    state_manager = ConnectorStateManager({}, state_messages)
=======
def test_update_state_for_stream(start_state, update_name, update_namespace, update_value):
    state_messages = [AirbyteStateMessage.parse_obj(state_obj) for state_obj in list(start_state)]
    state_manager = ConnectorStateManager(state_messages)
>>>>>>> 70ef2333

    state_manager.update_state_for_stream(update_name, update_namespace, update_value)

    assert state_manager.per_stream_states[
        HashableStreamDescriptor(name=update_name, namespace=update_namespace)
    ] == AirbyteStateBlob(update_value)


@pytest.mark.parametrize(
    "start_state, update_name, update_namespace, expected_state_message",
    [
        pytest.param(
            [
                AirbyteStateMessage(
                    type=AirbyteStateType.STREAM,
                    stream=AirbyteStreamState(
                        stream_descriptor=StreamDescriptor(name="episodes", namespace="public"),
                        stream_state=AirbyteStateBlob({"created_at": "2022_05_22"}),
                    ),
                ),
                AirbyteStateMessage(
                    type=AirbyteStateType.STREAM,
                    stream=AirbyteStreamState(
                        stream_descriptor=StreamDescriptor(name="seasons", namespace="public"),
                        stream_state=AirbyteStateBlob({"id": 1}),
                    ),
                ),
            ],
            "episodes",
            "public",
            AirbyteMessage(
                type=MessageType.STATE,
                state=AirbyteStateMessage(
                    type=AirbyteStateType.STREAM,
                    stream=AirbyteStreamState(
                        stream_descriptor=StreamDescriptor(name="episodes", namespace="public"),
                        stream_state=AirbyteStateBlob({"created_at": "2022_05_22"}),
                    ),
                ),
            ),
            id="test_emit_state_message",
        ),
        pytest.param(
            [
                AirbyteStateMessage(
                    type=AirbyteStateType.STREAM,
                    stream=AirbyteStreamState(
                        stream_descriptor=StreamDescriptor(name="episodes", namespace="public"),
                        stream_state=None,
                    ),
                ),
            ],
            "episodes",
            "public",
            AirbyteMessage(
                type=MessageType.STATE,
                state=AirbyteStateMessage(
                    type=AirbyteStateType.STREAM,
                    stream=AirbyteStreamState(
                        stream_descriptor=StreamDescriptor(name="episodes", namespace="public"),
                        stream_state=AirbyteStateBlob(),
                    ),
                ),
            ),
            id="test_always_emit_message_with_stream_state_blob",
        ),
        pytest.param(
            [
                AirbyteStateMessage(
                    type=AirbyteStateType.STREAM,
                    stream=AirbyteStreamState(
                        stream_descriptor=StreamDescriptor(name="episodes", namespace="public"),
                        stream_state=AirbyteStateBlob({"id": 507}),
                    ),
                )
            ],
            "missing",
            "public",
            AirbyteMessage(
                type=MessageType.STATE,
                state=AirbyteStateMessage(
                    type=AirbyteStateType.STREAM,
                    stream=AirbyteStreamState(
                        stream_descriptor=StreamDescriptor(name="missing", namespace="public"), stream_state=AirbyteStateBlob()
                    ),
                ),
            ),
            id="test_emit_state_nonexistent_stream_name",
        ),
        pytest.param(
            [
                AirbyteStateMessage(
                    type=AirbyteStateType.STREAM,
                    stream=AirbyteStreamState(
                        stream_descriptor=StreamDescriptor(name="episodes", namespace="public"),
                        stream_state=AirbyteStateBlob({"id": 507}),
                    ),
                )
            ],
            "episodes",
            "nonexistent",
            AirbyteMessage(
                type=MessageType.STATE,
                state=AirbyteStateMessage(
                    type=AirbyteStateType.STREAM,
                    stream=AirbyteStreamState(
                        stream_descriptor=StreamDescriptor(name="episodes", namespace="nonexistent"), stream_state=AirbyteStateBlob()
                    ),
                ),
            ),
            id="test_emit_state_wrong_namespace",
        ),
    ],
)
def test_create_state_message(start_state, update_name, update_namespace, expected_state_message):
    state_manager = ConnectorStateManager(start_state)

    actual_state_message = state_manager.create_state_message(stream_name=update_name, namespace=update_namespace)
    assert actual_state_message == expected_state_message<|MERGE_RESOLUTION|>--- conflicted
+++ resolved
@@ -32,24 +32,6 @@
             does_not_raise(),
             id="test_incoming_per_stream_state",
         ),
-<<<<<<< HEAD
-        pytest.param(
-            [
-                {
-                    "type": AirbyteStateType.LEGACY,
-                    "data": {"actors": {"id": "fabian_patrick"}, "actresses": {"id": "seehorn_rhea"}, "writers": {"id": "gilligan_vince"}},
-                }
-            ],
-            {
-                HashableStreamDescriptor(name="actors", namespace="public"): AirbyteStateBlob({"id": "fabian_patrick"}),
-                HashableStreamDescriptor(name="actresses"): AirbyteStateBlob({"id": "seehorn_rhea"}),
-                HashableStreamDescriptor(name="writers"): AirbyteStateBlob({"id": "gilligan_vince"}),
-            },
-            does_not_raise(),
-            id="test_incoming_legacy_state_and_uses_stream_namespace",
-        ),
-=======
->>>>>>> 70ef2333
         pytest.param([], {}, does_not_raise(), id="test_incoming_empty_stream_state"),
         pytest.param(
             [{"type": AirbyteStateType.STREAM, "stream": {"stream_descriptor": {"name": "actresses", "namespace": "public"}}}],
@@ -136,20 +118,6 @@
             does_not_raise(),
             id="test_incoming_global_state_without_stream_state",
         ),
-<<<<<<< HEAD
-        pytest.param(
-            {"actors": {"id": "esposito_giancarlo"}, "actresses": {"id": "seehorn_rhea"}},
-            {
-                HashableStreamDescriptor(name="actors", namespace="public"): AirbyteStateBlob({"id": "esposito_giancarlo"}),
-                HashableStreamDescriptor(name="actresses"): AirbyteStateBlob({"id": "seehorn_rhea"}),
-            },
-            does_not_raise(),
-            id="test_incoming_legacy_json_blob_and_uses_stream_namespace",
-        ),
-        pytest.param({}, {}, does_not_raise(), id="test_legacy_state_empty_object"),
-        pytest.param("strings_are_not_allowed", {}, pytest.raises(ValueError), id="test_value_error_is_raised_on_invalid_state_input"),
-=======
->>>>>>> 70ef2333
     ),
 )
 def test_initialize_state_manager(input_stream_state, expected_stream_state, expected_error):
@@ -252,18 +220,8 @@
     ],
 )
 def test_get_stream_state(input_state, stream_name, namespace, expected_state):
-<<<<<<< HEAD
-    stream_to_instance_map = {
-        stream_name: AirbyteStream(
-            name=stream_name, namespace=namespace, json_schema={}, supported_sync_modes=[SyncMode.full_refresh, SyncMode.incremental]
-        )
-    }
     state_messages = [AirbyteStateMessage(state_obj) for state_obj in list(input_state)]
-    state_manager = ConnectorStateManager(stream_to_instance_map, state_messages)
-=======
-    state_messages = [AirbyteStateMessage.parse_obj(state_obj) for state_obj in list(input_state)]
     state_manager = ConnectorStateManager(state_messages)
->>>>>>> 70ef2333
 
     actual_state = state_manager.get_stream_state(stream_name, namespace)
 
@@ -340,15 +298,9 @@
         ),
     ],
 )
-<<<<<<< HEAD
-def test_update_state_for_stream(start_state, update_name, update_namespace, update_value, expected_legacy_state):
+def test_update_state_for_stream(start_state, update_name, update_namespace, update_value):
     state_messages = [AirbyteStateMessage(state_obj) for state_obj in list(start_state)]
-    state_manager = ConnectorStateManager({}, state_messages)
-=======
-def test_update_state_for_stream(start_state, update_name, update_namespace, update_value):
-    state_messages = [AirbyteStateMessage.parse_obj(state_obj) for state_obj in list(start_state)]
     state_manager = ConnectorStateManager(state_messages)
->>>>>>> 70ef2333
 
     state_manager.update_state_for_stream(update_name, update_namespace, update_value)
 
