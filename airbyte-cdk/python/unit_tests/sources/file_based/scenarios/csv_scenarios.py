--- conflicted
+++ resolved
@@ -78,9 +78,6 @@
                                 "input_schema": {
                                     "title": "Input Schema",
                                     "description": "The schema that will be used to validate records extracted from the file. This will override the stream schema that is auto-detected from incoming files.",
-<<<<<<< HEAD
-                                    "type": "string"
-=======
                                     "oneOf": [
                                         {
                                             "type": "object"
@@ -89,14 +86,10 @@
                                             "type": "string"
                                         }
                                     ]
->>>>>>> bf719b88
                                 },
                                 "primary_key": {
                                     "title": "Primary Key",
                                     "description": "The column or columns (for a composite key) that serves as the unique identifier of a record.",
-<<<<<<< HEAD
-                                    "type": "string"
-=======
                                     "oneOf": [
                                         {
                                             "type": "string"
@@ -108,7 +101,6 @@
                                             }
                                         }
                                     ]
->>>>>>> bf719b88
                                 },
                                 "days_to_sync_if_history_is_full": {
                                     "title": "Days To Sync If History Is Full",
@@ -117,12 +109,6 @@
                                     "type": "integer"
                                 },
                                 "format": {
-<<<<<<< HEAD
-                                    "title": "Format",
-                                    "description": "The configuration options that are used to alter how to read incoming files that deviate from the standard formatting.",
-                                    "type": "object",
-                                    "additionalProperties": True
-=======
                                     "oneOf": [
                                         {
                                             "title": "Format",
@@ -317,7 +303,6 @@
                                             }
                                         }
                                     ]
->>>>>>> bf719b88
                                 },
                                 "schemaless": {
                                     "title": "Schemaless",
@@ -1517,7 +1502,7 @@
                     "file_type": "csv",
                     "globs": ["*"],
                     "validation_policy": "skip_record",
-                    "input_schema": '{"col1": "string", "col2": "string", "col3": "string"}',
+                    "input_schema": {"col1": "string", "col2": "string", "col3": "string"},
                     "schemaless": True,
                 }
             ]
@@ -1583,7 +1568,7 @@
                     "globs": ["a.csv"],
                     "validation_policy": "skip_record",
                     "schemaless": True,
-                    "input_schema": '{"col1": "string", "col2": "string", "col3": "string"}',
+                    "input_schema": {"col1": "string", "col2": "string", "col3": "string"},
                 },
                 {
                     "name": "stream2",
