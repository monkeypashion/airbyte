#
# Copyright (c) 2023 Airbyte, Inc., all rights reserved.
#

from airbyte_cdk.models import AirbyteMessage, AirbyteStream, AirbyteStreamStatus, SyncMode, TraceType
from airbyte_cdk.models import Type as MessageType
from airbyte_cdk.utils.stream_status_utils import as_airbyte_message as stream_status_as_airbyte_message

stream = AirbyteStream(name="name", namespace="namespace", json_schema={}, supported_sync_modes=[SyncMode.full_refresh])


def test_started_as_message():
    stream_status = AirbyteStreamStatus.STARTED
<<<<<<< HEAD
    airbyte_message = stream_status_as_airbyte_message(configured_stream.stream.name, configured_stream.stream.namespace, stream_status)
=======
    airbyte_message = stream_status_as_airbyte_message(stream, stream_status)
>>>>>>> 84c6b507

    assert type(airbyte_message) == AirbyteMessage
    assert airbyte_message.type == MessageType.TRACE
    assert airbyte_message.trace.type == TraceType.STREAM_STATUS
    assert airbyte_message.trace.emitted_at > 0
    assert airbyte_message.trace.stream_status.stream_descriptor.name == stream.name
    assert airbyte_message.trace.stream_status.stream_descriptor.namespace == stream.namespace
    assert airbyte_message.trace.stream_status.status == stream_status


def test_running_as_message():
    stream_status = AirbyteStreamStatus.RUNNING
<<<<<<< HEAD
    airbyte_message = stream_status_as_airbyte_message(configured_stream.stream.name, configured_stream.stream.namespace, stream_status)
=======
    airbyte_message = stream_status_as_airbyte_message(stream, stream_status)
>>>>>>> 84c6b507

    assert type(airbyte_message) == AirbyteMessage
    assert airbyte_message.type == MessageType.TRACE
    assert airbyte_message.trace.type == TraceType.STREAM_STATUS
    assert airbyte_message.trace.emitted_at > 0
    assert airbyte_message.trace.stream_status.stream_descriptor.name == stream.name
    assert airbyte_message.trace.stream_status.stream_descriptor.namespace == stream.namespace
    assert airbyte_message.trace.stream_status.status == stream_status


def test_complete_as_message():
    stream_status = AirbyteStreamStatus.COMPLETE
<<<<<<< HEAD
    airbyte_message = stream_status_as_airbyte_message(configured_stream.stream.name, configured_stream.stream.namespace, stream_status)
=======
    airbyte_message = stream_status_as_airbyte_message(stream, stream_status)
>>>>>>> 84c6b507

    assert type(airbyte_message) == AirbyteMessage
    assert airbyte_message.type == MessageType.TRACE
    assert airbyte_message.trace.type == TraceType.STREAM_STATUS
    assert airbyte_message.trace.emitted_at > 0
    assert airbyte_message.trace.stream_status.stream_descriptor.name == stream.name
    assert airbyte_message.trace.stream_status.stream_descriptor.namespace == stream.namespace
    assert airbyte_message.trace.stream_status.status == stream_status


def test_incomplete_failed_as_message():
    stream_status = AirbyteStreamStatus.INCOMPLETE
<<<<<<< HEAD
    airbyte_message = stream_status_as_airbyte_message(configured_stream.stream.name, configured_stream.stream.namespace, stream_status)
=======
    airbyte_message = stream_status_as_airbyte_message(stream, stream_status)
>>>>>>> 84c6b507

    assert type(airbyte_message) == AirbyteMessage
    assert airbyte_message.type == MessageType.TRACE
    assert airbyte_message.trace.type == TraceType.STREAM_STATUS
    assert airbyte_message.trace.emitted_at > 0
    assert airbyte_message.trace.stream_status.stream_descriptor.name == stream.name
    assert airbyte_message.trace.stream_status.stream_descriptor.namespace == stream.namespace
    assert airbyte_message.trace.stream_status.status == stream_status<|MERGE_RESOLUTION|>--- conflicted
+++ resolved
@@ -11,11 +11,7 @@
 
 def test_started_as_message():
     stream_status = AirbyteStreamStatus.STARTED
-<<<<<<< HEAD
-    airbyte_message = stream_status_as_airbyte_message(configured_stream.stream.name, configured_stream.stream.namespace, stream_status)
-=======
     airbyte_message = stream_status_as_airbyte_message(stream, stream_status)
->>>>>>> 84c6b507
 
     assert type(airbyte_message) == AirbyteMessage
     assert airbyte_message.type == MessageType.TRACE
@@ -28,11 +24,7 @@
 
 def test_running_as_message():
     stream_status = AirbyteStreamStatus.RUNNING
-<<<<<<< HEAD
-    airbyte_message = stream_status_as_airbyte_message(configured_stream.stream.name, configured_stream.stream.namespace, stream_status)
-=======
     airbyte_message = stream_status_as_airbyte_message(stream, stream_status)
->>>>>>> 84c6b507
 
     assert type(airbyte_message) == AirbyteMessage
     assert airbyte_message.type == MessageType.TRACE
@@ -45,11 +37,7 @@
 
 def test_complete_as_message():
     stream_status = AirbyteStreamStatus.COMPLETE
-<<<<<<< HEAD
-    airbyte_message = stream_status_as_airbyte_message(configured_stream.stream.name, configured_stream.stream.namespace, stream_status)
-=======
     airbyte_message = stream_status_as_airbyte_message(stream, stream_status)
->>>>>>> 84c6b507
 
     assert type(airbyte_message) == AirbyteMessage
     assert airbyte_message.type == MessageType.TRACE
@@ -62,11 +50,7 @@
 
 def test_incomplete_failed_as_message():
     stream_status = AirbyteStreamStatus.INCOMPLETE
-<<<<<<< HEAD
-    airbyte_message = stream_status_as_airbyte_message(configured_stream.stream.name, configured_stream.stream.namespace, stream_status)
-=======
     airbyte_message = stream_status_as_airbyte_message(stream, stream_status)
->>>>>>> 84c6b507
 
     assert type(airbyte_message) == AirbyteMessage
     assert airbyte_message.type == MessageType.TRACE
