"$schema": http://json-schema.org/draft-07/schema#
"$id": https://github.com/airbytehq/airbyte/blob/master/airbyte-cdk/python/airbyte_cdk/sources/declarative/declarative_component_schema.yaml
title: DeclarativeSource
type: object
description: An API source that extracts data according to its declarative components.
version: 1.0.0
required:
  - type
  - check
  - streams
  - version
properties:
  type:
    type: string
    enum: [DeclarativeSource]
  check:
    "$ref": "#/definitions/CheckStream"
  streams:
    type: array
    items:
      "$ref": "#/definitions/DeclarativeStream"
  version:
    type: string
  schemas:
    "$ref": "#/definitions/Schemas"
  definitions:
    type: object
  spec:
    "$ref": "#/definitions/Spec"
  metadata:
    type: object
    description: For internal Airbyte use only - DO NOT modify manually. Used by consumers of declarative manifests for storing related metadata.
    additionalProperties: true
additionalProperties: false
definitions:
  AddedFieldDefinition:
    title: Definition Of Field To Add
    description: Defines the field to add on a record.
    type: object
    required:
      - type
      - path
      - value
    properties:
      type:
        type: string
        enum: [AddedFieldDefinition]
      path:
        title: Path
        description: List of strings defining the path where to add the value on the record.
        type: array
        items:
          type: string
        examples:
          - ["segment_id"]
          - ["metadata", "segment_id"]
      value:
        title: Value
        description: Value of the new field. Use {{ record['existing_field'] }} syntax to refer to other fields in the record.
        type: string
        interpolation_context:
          - config
          - record
          - stream_interval
          - stream_partition
          - stream_slice
          - stream_state
        examples:
          - "{{ record['updates'] }}"
          - "{{ record['MetaData']['LastUpdatedTime'] }}"
          - "{{ stream_partition['segment_id'] }}"
      value_type:
        title: Value Type
        description: Type of the value. If not specified, the type will be inferred from the value.
        "$ref": "#/definitions/ValueType"
      $parameters:
        type: object
        additionalProperties: true
  AddFields:
    title: Add Fields
    description: Transformation which adds field to an output record. The path of the added field can be nested.
    type: object
    required:
      - type
      - fields
    properties:
      type:
        type: string
        enum: [AddFields]
      fields:
        title: Fields
        description: List of transformations (path and corresponding value) that will be added to the record.
        type: array
        items:
          - "$ref": "#/definitions/AddedFieldDefinition"
      $parameters:
        type: object
        additionalProperties: true
  ApiKeyAuthenticator:
    title: API Key Authenticator
    description: Authenticator for requests authenticated with an API token injected as an HTTP request header.
    type: object
    required:
      - type
    properties:
      type:
        type: string
        enum: [ApiKeyAuthenticator]
      api_token:
        title: API Key
        description: The API key to inject in the request. Fill it in the user inputs.
        type: string
        interpolation_context:
          - config
        examples:
          - "{{ config['api_key'] }}"
          - "Token token={{ config['api_key'] }}"
      header:
        title: Header Name
        description: The name of the HTTP header that will be set to the API key. This setting is deprecated, use inject_into instead. Header and inject_into can not be defined at the same time.
        type: string
        interpolation_context:
          - config
        examples:
          - Authorization
          - Api-Token
          - X-Auth-Token
      inject_into:
        title: Inject API Key Into Outgoing HTTP Request
        description: Configure how the API Key will be sent in requests to the source API. Either inject_into or header has to be defined.
        "$ref": "#/definitions/RequestOption"
        examples:
          - inject_into: header
            field_name: Authorization
          - inject_into: request_parameter
            field_name: authKey
      $parameters:
        type: object
        additionalProperties: true
  AuthFlow:
    title: "Auth flow"
    description: |-
      Additional and optional specification object to describe what an 'advanced' Auth flow would need to function.
        - A connector should be able to fully function with the configuration as described by the ConnectorSpecification in a 'basic' mode.
        - The 'advanced' mode provides easier UX for the user with UI improvements and automations. However, this requires further setup on the
        server side by instance or workspace admins beforehand. The trade-off is that the user does not have to provide as many technical
        inputs anymore and the auth process is faster and easier to complete.
    type: object
    properties:
      auth_flow_type:
        title: "Auth flow type"
        description: "The type of auth to use"
        type: string
        enum: ["oauth2.0", "oauth1.0"] # Future auth types should be added here
      predicate_key:
        title: "Predicate key"
        description: JSON path to a field in the connectorSpecification that should exist for the advanced auth to be applicable.
        type: array
        items:
          type: string
        examples:
          - ["credentials", "auth_type"]
      predicate_value:
        title: "Predicate value"
        description: Value of the predicate_key fields for the advanced auth to be applicable.
        type: string
        examples:
          - "Oauth"
      oauth_config_specification:
        "$ref": "#/definitions/OAuthConfigSpecification"
  BasicHttpAuthenticator:
    title: Basic HTTP Authenticator
    description: Authenticator for requests authenticated with the Basic HTTP authentication scheme, which encodes a username and an optional password in the Authorization request header.
    type: object
    required:
      - type
      - username
    properties:
      type:
        type: string
        enum: [BasicHttpAuthenticator]
      username:
        title: Username
        description: The username that will be combined with the password, base64 encoded and used to make requests. Fill it in the user inputs.
        type: string
        interpolation_context:
          - config
        examples:
          - "{{ config['username'] }}"
          - "{{ config['api_key'] }}"
      password:
        title: Password
        description: The password that will be combined with the username, base64 encoded and used to make requests. Fill it in the user inputs.
        type: string
        default: ""
        interpolation_context:
          - config
        examples:
          - "{{ config['password'] }}"
          - ""
      $parameters:
        type: object
        additionalProperties: true
  BearerAuthenticator:
    title: Bearer Token Authenticator
    description: "Authenticator for requests authenticated with a bearer token injected as a request header of the form `Authorization: Bearer <token>`."
    type: object
    required:
      - type
      - api_token
    properties:
      type:
        type: string
        enum: [BearerAuthenticator]
      api_token:
        title: Bearer Token
        description: Token to inject as request header for authenticating with the API.
        type: string
        interpolation_context:
          - config
        examples:
          - "{{ config['api_key'] }}"
          - "{{ config['token'] }}"
      $parameters:
        type: object
        additionalProperties: true
  SelectiveAuthenticator:
    title: Selective Authenticator
    description: Authenticator that selects concrete authenticator based on config property.
    type: object
    additionalProperties: true
    required:
      - type
      - authenticators
      - authenticator_selection_path
    properties:
      type:
        type: string
        enum: [SelectiveAuthenticator]
      authenticator_selection_path:
        title: Authenticator Selection Path
        description: Path of the field in config with selected authenticator name
        type: array
        items:
          type: string
        examples:
          - ["auth"]
          - ["auth", "type"]
      authenticators:
        title: Authenticators
        description: Authenticators to select from.
        type: object
        additionalProperties:
          anyOf:
            - "$ref": "#/definitions/ApiKeyAuthenticator"
            - "$ref": "#/definitions/BasicHttpAuthenticator"
            - "$ref": "#/definitions/BearerAuthenticator"
            - "$ref": "#/definitions/CustomAuthenticator"
            - "$ref": "#/definitions/OAuthAuthenticator"
            - "$ref": "#/definitions/NoAuth"
            - "$ref": "#/definitions/SessionTokenAuthenticator"
            - "$ref": "#/definitions/LegacySessionTokenAuthenticator"
        examples:
          - authenticators:
              token: "#/definitions/ApiKeyAuthenticator"
              oauth: "#/definitions/OAuthAuthenticator"
      $parameters:
        type: object
        additionalProperties: true
  CheckStream:
    title: Streams to Check
    description: Defines the streams to try reading when running a check operation.
    type: object
    required:
      - type
      - stream_names
    properties:
      type:
        type: string
        enum: [CheckStream]
      stream_names:
        title: Stream Names
        description: Names of the streams to try reading from when running a check operation.
        type: array
        items:
          type: string
        examples:
          - ["users"]
          - ["users", "contacts"]
  CompositeErrorHandler:
    title: Composite Error Handler
    description: Error handler that sequentially iterates over a list of error handlers.
    type: object
    required:
      - type
      - error_handlers
    properties:
      type:
        type: string
        enum: [CompositeErrorHandler]
      error_handlers:
        title: Error Handlers
        description: List of error handlers to iterate on to determine how to handle a failed response.
        type: array
        items:
          anyOf:
            - "$ref": "#/definitions/CompositeErrorHandler"
            - "$ref": "#/definitions/DefaultErrorHandler"
      $parameters:
        type: object
        additionalProperties: true
  ConstantBackoffStrategy:
    title: Constant Backoff
    description: Backoff strategy with a constant backoff interval.
    type: object
    required:
      - type
      - backoff_time_in_seconds
    properties:
      type:
        type: string
        enum: [ConstantBackoffStrategy]
      backoff_time_in_seconds:
        title: Backoff Time
        description: Backoff time in seconds.
        anyOf:
          - type: number
          - type: string
        interpolation_context:
          - config
        examples:
          - 30
          - 30.5
          - "{{ config['backoff_time'] }}"
      $parameters:
        type: object
        additionalProperties: true
  CursorPagination:
    title: Cursor Pagination
    description: Pagination strategy that evaluates an interpolated string to define the next page to fetch.
    type: object
    required:
      - type
      - cursor_value
    properties:
      type:
        type: string
        enum: [CursorPagination]
      cursor_value:
        title: Cursor Value
        description: Value of the cursor defining the next page to fetch.
        type: string
        interpolation_context:
          - config
          - headers
          - last_records
          - response
        examples:
          - "{{ headers.link.next.cursor }}"
          - "{{ last_records[-1]['key'] }}"
          - "{{ response['nextPage'] }}"
      page_size:
        title: Page Size
        description: The number of records to include in each pages.
        type: integer
        examples:
          - 100
      stop_condition:
        title: Stop Condition
        description: Template string evaluating when to stop paginating.
        type: string
        interpolation_context:
          - config
          - headers
          - last_records
          - response
        examples:
          - "{{ response.data.has_more is false }}"
          - "{{ 'next' not in headers['link'] }}"
      decoder:
        title: Decoder
        description: Component decoding the response so records can be extracted.
        "$ref": "#/definitions/JsonDecoder"
      $parameters:
        type: object
        additionalProperties: true
  CustomAuthenticator:
    title: Custom Authenticator
    description: Authenticator component whose behavior is derived from a custom code implementation of the connector.
    type: object
    additionalProperties: true
    required:
      - type
      - class_name
    properties:
      type:
        type: string
        enum: [CustomAuthenticator]
      class_name:
        title: Class Name
        description: Fully-qualified name of the class that will be implementing the custom authentication strategy. Has to be a sub class of DeclarativeAuthenticator. The format is `source_<name>.<package>.<class_name>`.
        type: string
        additionalProperties: true
        examples:
          - "source_railz.components.ShortLivedTokenAuthenticator"
      $parameters:
        type: object
        additionalProperties: true
  CustomBackoffStrategy:
    title: Custom Backoff Strategy
    description: Backoff strategy component whose behavior is derived from a custom code implementation of the connector.
    type: object
    additionalProperties: true
    required:
      - type
      - class_name
    properties:
      type:
        type: string
        enum: [CustomBackoffStrategy]
      class_name:
        title: Class Name
        description: Fully-qualified name of the class that will be implementing the custom backoff strategy. The format is `source_<name>.<package>.<class_name>`.
        type: string
        examples:
          - "source_railz.components.MyCustomBackoffStrategy"
      $parameters:
        type: object
        additionalProperties: true
  CustomErrorHandler:
    title: Custom Error Handler
    description: Error handler component whose behavior is derived from a custom code implementation of the connector.
    type: object
    additionalProperties: true
    required:
      - type
      - class_name
    properties:
      type:
        type: string
        enum: [CustomErrorHandler]
      class_name:
        title: Class Name
        description: Fully-qualified name of the class that will be implementing the custom error handler. The format is `source_<name>.<package>.<class_name>`.
        type: string
        examples:
          - "source_railz.components.MyCustomErrorHandler"
      $parameters:
        type: object
        additionalProperties: true
  CustomIncrementalSync:
    title: Custom Incremental Sync
    description: Incremental component whose behavior is derived from a custom code implementation of the connector.
    type: object
    additionalProperties: true
    required:
      - type
      - class_name
      - cursor_field
    properties:
      type:
        type: string
        enum: [CustomIncrementalSync]
      class_name:
        title: Class Name
        description: Fully-qualified name of the class that will be implementing the custom incremental sync. The format is `source_<name>.<package>.<class_name>`.
        type: string
        additionalProperties: true
        examples:
          - "source_railz.components.MyCustomIncrementalSync"
      cursor_field:
        description: The location of the value on a record that will be used as a bookmark during sync.
        type: string
      $parameters:
        type: object
        additionalProperties: true
  CustomPaginationStrategy:
    title: Custom Pagination Strategy
    description: Pagination strategy component whose behavior is derived from a custom code implementation of the connector.
    type: object
    additionalProperties: true
    required:
      - type
      - class_name
    properties:
      type:
        type: string
        enum: [CustomPaginationStrategy]
      class_name:
        title: Class Name
        description: Fully-qualified name of the class that will be implementing the custom pagination strategy. The format is `source_<name>.<package>.<class_name>`.
        type: string
        examples:
          - "source_railz.components.MyCustomPaginationStrategy"
      $parameters:
        type: object
        additionalProperties: true
  CustomRecordExtractor:
    title: Custom Record Extractor
    description: Record extractor component whose behavior is derived from a custom code implementation of the connector.
    type: object
    additionalProperties: true
    required:
      - type
      - class_name
    properties:
      type:
        type: string
        enum: [CustomRecordExtractor]
      class_name:
        title: Class Name
        description: Fully-qualified name of the class that will be implementing the custom record extraction strategy. The format is `source_<name>.<package>.<class_name>`.
        type: string
        examples:
          - "source_railz.components.MyCustomRecordExtractor"
      $parameters:
        type: object
        additionalProperties: true
  CustomRecordFilter:
    title: Custom Record Filter
    description: Record filter component whose behavior is derived from a custom code implementation of the connector.
    type: object
    additionalProperties: true
    required:
      - type
      - class_name
    properties:
      type:
        type: string
        enum: [CustomRecordFilter]
      class_name:
        title: Class Name
        description: Fully-qualified name of the class that will be implementing the custom record filter strategy. The format is `source_<name>.<package>.<class_name>`.
        type: string
        examples:
          - "source_railz.components.MyCustomCustomRecordFilter"
      $parameters:
        type: object
        additionalProperties: true
  CustomRequester:
    title: Custom Requester
    description: Requester component whose behavior is derived from a custom code implementation of the connector.
    type: object
    additionalProperties: true
    required:
      - type
      - class_name
    properties:
      type:
        type: string
        enum: [CustomRequester]
      class_name:
        title: Class Name
        description: Fully-qualified name of the class that will be implementing the custom requester strategy. The format is `source_<name>.<package>.<class_name>`.
        type: string
        additionalProperties: true
        examples:
          - "source_railz.components.MyCustomRecordExtractor"
      $parameters:
        type: object
        additionalProperties: true
  CustomRetriever:
    title: Custom Retriever
    description: Retriever component whose behavior is derived from a custom code implementation of the connector.
    type: object
    additionalProperties: true
    required:
      - type
      - class_name
    properties:
      type:
        type: string
        enum: [CustomRetriever]
      class_name:
        title: Class Name
        description: Fully-qualified name of the class that will be implementing the custom retriever strategy. The format is `source_<name>.<package>.<class_name>`.
        type: string
        additionalProperties: true
        examples:
          - "source_railz.components.MyCustomRetriever"
      $parameters:
        type: object
        additionalProperties: true
  CustomPartitionRouter:
    title: Custom Partition Router
    description: Partition router component whose behavior is derived from a custom code implementation of the connector.
    type: object
    additionalProperties: true
    required:
      - type
      - class_name
    properties:
      type:
        type: string
        enum: [CustomPartitionRouter]
      class_name:
        title: Class Name
        description: Fully-qualified name of the class that will be implementing the custom partition router. The format is `source_<name>.<package>.<class_name>`.
        type: string
        examples:
          - "source_railz.components.MyCustomPartitionRouter"
      $parameters:
        type: object
        additionalProperties: true
<<<<<<< HEAD
  CustomStateMigration:
    title: Custom State Migration
=======
  CustomSchemaLoader:
    title: Custom Schema Loader
    description: Schema Loader component whose behavior is derived from a custom code implementation of the connector.
    type: object
    additionalProperties: true
    required:
      - type
      - class_name
    properties:
      type:
        type: string
        enum: [CustomSchemaLoader]
      class_name:
        title: Class Name
        description: Fully-qualified name of the class that will be implementing the custom schema loader. The format is `source_<name>.<package>.<class_name>`.
        type: string
        examples:
          - "source_railz.components.MyCustomSchemaLoader"
      $parameters:
        type: object
        additionalProperties: true
  CustomStateMigration:
    title: Custom State Migration
    description: Apply a custom transformation on the input state.
>>>>>>> 354b55b4
    type: object
    additionalProperties: true
    required:
      - type
<<<<<<< HEAD
=======
      - class_name
>>>>>>> 354b55b4
    properties:
      type:
        type: string
        enum: [CustomStateMigration]
<<<<<<< HEAD
=======
      class_name:
        title: Class Name
        description: Fully-qualified name of the class that will be implementing the custom state migration. The format is `source_<name>.<package>.<class_name>`.
        type: string
        examples:
          - "source_railz.components.MyCustomStateMigration"
      $parameters:
        type: object
        additionalProperties: true
>>>>>>> 354b55b4
  CustomTransformation:
    title: Custom Transformation
    description: Transformation component whose behavior is derived from a custom code implementation of the connector.
    type: object
    additionalProperties: true
    required:
      - type
      - class_name
    properties:
      type:
        type: string
        enum: [CustomTransformation]
      class_name:
        title: Class Name
        description: Fully-qualified name of the class that will be implementing the custom transformation. The format is `source_<name>.<package>.<class_name>`.
        type: string
        examples:
          - "source_railz.components.MyCustomTransformation"
      $parameters:
        type: object
        additionalProperties: true
  LegacyToPerPartitionStateMigration:
<<<<<<< HEAD
=======
    title: Legacy To Per-partition-state Migration
    description: "Transforms the input state for per-partitioned streams from the legacy format to the low-code format.
    The cursor field and partition ID fields are automatically extracted from the stream's DatetimebasedCursor and SubstreamPartitionRouter.

    Example input state:
    {
    \"13506132\": {
      \"last_changed\": \"2022-12-27T08:34:39+00:00\"
    }
    Example output state:
    {
      \"partition\": {\"id\": \"13506132\"},
      \"cursor\": {\"last_changed\": \"2022-12-27T08:34:39+00:00\"}
    }
    "
>>>>>>> 354b55b4
    type: object
    additionalProperties: true
    properties:
      type:
        type: string
        enum: [LegacyToPerPartitionStateMigration]
  DatetimeBasedCursor:
    title: Datetime Based Cursor
    description: Cursor to provide incremental capabilities over datetime.
    type: object
    required:
      - type
      - cursor_field
      - datetime_format
      - start_datetime
    properties:
      type:
        type: string
        enum: [DatetimeBasedCursor]
      cursor_field:
        title: Cursor Field
        description: The location of the value on a record that will be used as a bookmark during sync. To ensure no data loss, the API must return records in ascending order based on the cursor field. Nested fields are not supported, so the field must be at the top level of the record. You can use a combination of Add Field and Remove Field transformations to move the nested field to the top.
        type: string
        interpolation_context:
          - config
        examples:
          - "created_at"
          - "{{ config['record_cursor'] }}"
      datetime_format:
        title: Outgoing Datetime Format
        description: |
          The datetime format used to format the datetime values that are sent in outgoing requests to the API. Use placeholders starting with "%" to describe the format the API is using. The following placeholders are available:
            * **%s**: Epoch unix timestamp - `1686218963`
            * **%ms**: Epoch unix timestamp (milliseconds) - `1686218963123`
            * **%a**: Weekday (abbreviated) - `Sun`
            * **%A**: Weekday (full) - `Sunday`
            * **%w**: Weekday (decimal) - `0` (Sunday), `6` (Saturday)
            * **%d**: Day of the month (zero-padded) - `01`, `02`, ..., `31`
            * **%b**: Month (abbreviated) - `Jan`
            * **%B**: Month (full) - `January`
            * **%m**: Month (zero-padded) - `01`, `02`, ..., `12`
            * **%y**: Year (without century, zero-padded) - `00`, `01`, ..., `99`
            * **%Y**: Year (with century) - `0001`, `0002`, ..., `9999`
            * **%H**: Hour (24-hour, zero-padded) - `00`, `01`, ..., `23`
            * **%I**: Hour (12-hour, zero-padded) - `01`, `02`, ..., `12`
            * **%p**: AM/PM indicator
            * **%M**: Minute (zero-padded) - `00`, `01`, ..., `59`
            * **%S**: Second (zero-padded) - `00`, `01`, ..., `59`
            * **%f**: Microsecond (zero-padded to 6 digits) - `000000`
            * **%z**: UTC offset - `(empty)`, `+0000`, `-04:00`
            * **%Z**: Time zone name - `(empty)`, `UTC`, `GMT`
            * **%j**: Day of the year (zero-padded) - `001`, `002`, ..., `366`
            * **%U**: Week number of the year (starting Sunday) - `00`, ..., `53`
            * **%W**: Week number of the year (starting Monday) - `00`, ..., `53`
            * **%c**: Date and time - `Tue Aug 16 21:30:00 1988`
            * **%x**: Date standard format - `08/16/1988`
            * **%X**: Time standard format - `21:30:00`
            * **%%**: Literal '%' character

            Some placeholders depend on the locale of the underlying system - in most cases this locale is configured as en/US. For more information see the [Python documentation](https://docs.python.org/3/library/datetime.html#strftime-and-strptime-format-codes).
        type: string
        examples:
          - "%Y-%m-%dT%H:%M:%S.%f%z"
          - "%Y-%m-%d"
          - "%s"
          - "%ms"
      start_datetime:
        title: Start Datetime
        description: The datetime that determines the earliest record that should be synced.
        anyOf:
          - type: string
          - "$ref": "#/definitions/MinMaxDatetime"
        interpolation_context:
          - config
        examples:
          - "2020-01-1T00:00:00Z"
          - "{{ config['start_time'] }}"
      cursor_datetime_formats:
        title: Cursor Datetime Formats
        description: The possible formats for the cursor field, in order of preference. The first format that matches the cursor field value will be used to parse it. If not provided, the `datetime_format` will be used.
        type: array
        items:
          type: string
          examples:
            - "%Y-%m-%dT%H:%M:%S.%f%z"
            - "%Y-%m-%d"
            - "%s"
      cursor_granularity:
        title: Cursor Granularity
        description:
          Smallest increment the datetime_format has (ISO 8601 duration) that is used to ensure the start of a slice does not overlap with the end of the previous one, e.g. for %Y-%m-%d the granularity should
          be P1D, for %Y-%m-%dT%H:%M:%SZ the granularity should be PT1S. Given this field is provided, `step` needs to be provided as well.
        type: string
        examples:
          - "PT1S"
      end_datetime:
        title: End Datetime
        description: The datetime that determines the last record that should be synced. If not provided, `{{ now_utc() }}` will be used.
        anyOf:
          - type: string
          - "$ref": "#/definitions/MinMaxDatetime"
        interpolation_context:
          - config
        examples:
          - "2021-01-1T00:00:00Z"
          - "{{ now_utc() }}"
          - "{{ day_delta(-1) }}"
      end_time_option:
        title: Inject End Time Into Outgoing HTTP Request
        description: Optionally configures how the end datetime will be sent in requests to the source API.
        "$ref": "#/definitions/RequestOption"
      is_data_feed:
        title: Whether the target API is formatted as a data feed
        description: A data feed API is an API that does not allow filtering and paginates the content from the most recent to the least recent. Given this, the CDK needs to know when to stop paginating and this field will generate a stop condition for pagination.
        type: boolean
      lookback_window:
        title: Lookback Window
        description: Time interval before the start_datetime to read data for, e.g. P1M for looking back one month.
        type: string
        interpolation_context:
          - config
        examples:
          - "P1D"
          - "P{{ config['lookback_days'] }}D"
      partition_field_end:
        title: Partition Field End
        description: Name of the partition start time field.
        type: string
        examples:
          - "ending_time"
      partition_field_start:
        title: Partition Field Start
        description: Name of the partition end time field.
        type: string
        examples:
          - "starting_time"
      start_time_option:
        title: Inject Start Time Into Outgoing HTTP Request
        description: Optionally configures how the start datetime will be sent in requests to the source API.
        "$ref": "#/definitions/RequestOption"
      step:
        title: Step
        description: The size of the time window (ISO8601 duration). Given this field is provided, `cursor_granularity` needs to be provided as well.
        type: string
        examples:
          - "P1W"
          - "{{ config['step_increment'] }}"
      $parameters:
        type: object
        additionalProperties: true
  OAuthAuthenticator:
    title: OAuth2
    description: Authenticator for requests using OAuth 2.0 authorization flow.
    type: object
    required:
      - type
      - client_id
      - client_secret
      - token_refresh_endpoint
    properties:
      type:
        type: string
        enum: [OAuthAuthenticator]
      client_id:
        title: Client ID
        description: The OAuth client ID. Fill it in the user inputs.
        type: string
        examples:
          - "{{ config['client_id }}"
          - "{{ config['credentials']['client_id }}"
      client_secret:
        title: Client Secret
        description: The OAuth client secret. Fill it in the user inputs.
        type: string
        examples:
          - "{{ config['client_secret }}"
          - "{{ config['credentials']['client_secret }}"
      refresh_token:
        title: Refresh Token
        description: Credential artifact used to get a new access token.
        type: string
        examples:
          - "{{ config['refresh_token'] }}"
          - "{{ config['credentials]['refresh_token'] }}"
      token_refresh_endpoint:
        title: Token Refresh Endpoint
        description: The full URL to call to obtain a new access token.
        type: string
        examples:
          - https://connect.squareup.com/oauth2/token
      access_token_name:
        title: Access Token Property Name
        description: The name of the property which contains the access token in the response from the token refresh endpoint.
        type: string
        default: "access_token"
        examples:
          - access_token
      expires_in_name:
        title: Token Expiry Property Name
        description: The name of the property which contains the expiry date in the response from the token refresh endpoint.
        type: string
        default: "expires_in"
        examples:
          - expires_in
      grant_type:
        title: Grant Type
        description: Specifies the OAuth2 grant type. If set to refresh_token, the refresh_token needs to be provided as well. For client_credentials, only client id and secret are required. Other grant types are not officially supported.
        type: string
        default: "refresh_token"
        examples:
          - refresh_token
          - client_credentials
      refresh_request_body:
        title: Refresh Request Body
        description: Body of the request sent to get a new access token.
        type: object
        additionalProperties: true
        examples:
          - applicationId: "{{ config['application_id'] }}"
            applicationSecret: "{{ config['application_secret'] }}"
            token: "{{ config['token'] }}"
      scopes:
        title: Scopes
        description: List of scopes that should be granted to the access token.
        type: array
        items:
          type: string
        examples:
          - [
              "crm.list.read",
              "crm.objects.contacts.read",
              "crm.schema.contacts.read",
            ]
      token_expiry_date:
        title: Token Expiry Date
        description: The access token expiry date.
        type: string
        examples:
          - 2023-04-06T07:12:10.421833+00:00
          - 1680842386
      token_expiry_date_format:
        title: Token Expiry Date Format
        description: The format of the time to expiration datetime. Provide it if the time is returned as a date-time string instead of seconds.
        type: string
        examples:
          - "%Y-%m-%d %H:%M:%S.%f+00:00"
      refresh_token_updater:
        title: Token Updater
        description: When the token updater is defined, new refresh tokens, access tokens and the access token expiry date are written back from the authentication response to the config object. This is important if the refresh token can only used once.
        properties:
          refresh_token_name:
            title: Refresh Token Property Name
            description: The name of the property which contains the updated refresh token in the response from the token refresh endpoint.
            type: string
            default: "refresh_token"
            examples:
              - "refresh_token"
          access_token_config_path:
            title: Config Path To Access Token
            description: Config path to the access token. Make sure the field actually exists in the config.
            type: array
            items:
              type: string
            default: ["credentials", "access_token"]
            examples:
              - ["credentials", "access_token"]
              - ["access_token"]
          refresh_token_config_path:
            title: Config Path To Refresh Token
            description: Config path to the access token. Make sure the field actually exists in the config.
            type: array
            items:
              type: string
            default: ["credentials", "refresh_token"]
            examples:
              - ["credentials", "refresh_token"]
              - ["refresh_token"]
          token_expiry_date_config_path:
            title: Config Path To Expiry Date
            description: Config path to the expiry date. Make sure actually exists in the config.
            type: array
            items:
              type: string
            default: ["credentials", "token_expiry_date"]
            examples:
              - ["credentials", "token_expiry_date"]
          refresh_token_error_status_codes:
            title: Refresh Token Error Status Codes
            description: Status Codes to Identify refresh token error in response (Refresh Token Error Key and Refresh Token Error Values should be also specified). Responses with one of the error status code and containing an error value will be flagged as a config error
            type: array
            items:
              type: integer
            default: []
            examples:
              - [400, 500]
          refresh_token_error_key:
            title: Refresh Token Error Key
            description: Key to Identify refresh token error in response (Refresh Token Error Status Codes and Refresh Token Error Values should be also specified).
            type: string
            default: ""
            examples:
              - "error"
          refresh_token_error_values:
            title: Refresh Token Error Values
            description: 'List of values to check for exception during token refresh process. Used to check if the error found in the response matches the key from the Refresh Token Error Key field (e.g. response={"error": "invalid_grant"}). Only responses with one of the error status code and containing an error value will be flagged as a config error'
            type: array
            items:
              type: string
            default: []
            examples:
              - ["invalid_grant", "invalid_permissions"]
      $parameters:
        type: object
        additionalProperties: true
  DeclarativeStream:
    title: Declarative Stream
    description: A stream whose behavior is described by a set of declarative low code components.
    type: object
    additionalProperties: true
    required:
      - type
      - retriever
    properties:
      type:
        type: string
        enum: [DeclarativeStream]
      retriever:
        title: Retriever
        description: Component used to coordinate how records are extracted across stream slices and request pages.
        anyOf:
          - "$ref": "#/definitions/CustomRetriever"
          - "$ref": "#/definitions/SimpleRetriever"
      incremental_sync:
        title: Incremental Sync
        description: Component used to fetch data incrementally based on a time field in the data.
        anyOf:
          - "$ref": "#/definitions/CustomIncrementalSync"
          - "$ref": "#/definitions/DatetimeBasedCursor"
      name:
        title: Name
        description: The stream name.
        type: string
        default: ""
        example:
          - "Users"
      primary_key:
        title: Primary Key
        description: The primary key of the stream.
        "$ref": "#/definitions/PrimaryKey"
        default: ""
      schema_loader:
        title: Schema Loader
        description: Component used to retrieve the schema for the current stream.
        anyOf:
          - "$ref": "#/definitions/InlineSchemaLoader"
          - "$ref": "#/definitions/JsonFileSchemaLoader"
          - "$ref": "#/definitions/CustomSchemaLoader"
      # TODO we have move the transformation to the RecordSelector level in the code but kept this here for
      # compatibility reason. We should eventually move this to align with the code.
      transformations:
        title: Transformations
        description: A list of transformations to be applied to each output record.
        type: array
        items:
          anyOf:
            - "$ref": "#/definitions/AddFields"
            - "$ref": "#/definitions/CustomTransformation"
            - "$ref": "#/definitions/RemoveFields"
      state_migrations:
<<<<<<< HEAD
=======
        title: State Migrations
        description: Array of state migrations to be applied on the input state
>>>>>>> 354b55b4
        type: array
        items:
          anyOf:
            - "$ref": "#/definitions/LegacyToPerPartitionStateMigration"
            - "$ref": "#/definitions/CustomStateMigration"
        default: []
      $parameters:
        type: object
        additional_properties: true
  DefaultErrorHandler:
    title: Default Error Handler
    description: Component defining how to handle errors. Default behavior includes only retrying server errors (HTTP 5XX) and too many requests (HTTP 429) with an exponential backoff.
    type: object
    required:
      - type
    properties:
      type:
        type: string
        enum: [DefaultErrorHandler]
      backoff_strategies:
        title: Backoff Strategies
        description: List of backoff strategies to use to determine how long to wait before retrying a retryable request.
        type: array
        items:
          anyOf:
            - "$ref": "#/definitions/ConstantBackoffStrategy"
            - "$ref": "#/definitions/CustomBackoffStrategy"
            - "$ref": "#/definitions/ExponentialBackoffStrategy"
            - "$ref": "#/definitions/WaitTimeFromHeader"
            - "$ref": "#/definitions/WaitUntilTimeFromHeader"
      max_retries:
        title: Max Retry Count
        description: The maximum number of time to retry a retryable request before giving up and failing.
        type: integer
        default: 5
        examples:
          - 5
          - 0
          - 10
      response_filters:
        title: Response Filters
        description: List of response filters to iterate on when deciding how to handle an error. When using an array of multiple filters, the filters will be applied sequentially and the response will be selected if it matches any of the filter's predicate.
        type: array
        items:
          "$ref": "#/definitions/HttpResponseFilter"
      $parameters:
        type: object
        additional_properties: true
  DefaultPaginator:
    title: Default Paginator
    description: Default pagination implementation to request pages of results with a fixed size until the pagination strategy no longer returns a next_page_token.
    type: object
    required:
      - type
      - pagination_strategy
    properties:
      type:
        type: string
        enum: [DefaultPaginator]
      pagination_strategy:
        title: Pagination Strategy
        description: Strategy defining how records are paginated.
        anyOf:
          - "$ref": "#/definitions/CursorPagination"
          - "$ref": "#/definitions/CustomPaginationStrategy"
          - "$ref": "#/definitions/OffsetIncrement"
          - "$ref": "#/definitions/PageIncrement"
      decoder:
        title: Decoder
        description: Component decoding the response so records can be extracted.
        "$ref": "#/definitions/JsonDecoder"
      page_size_option:
        "$ref": "#/definitions/RequestOption"
      page_token_option:
        anyOf:
          - "$ref": "#/definitions/RequestOption"
          - "$ref": "#/definitions/RequestPath"
      $parameters:
        type: object
        additionalProperties: true
  DpathExtractor:
    title: Dpath Extractor
    description: Record extractor that searches a decoded response over a path defined as an array of fields.
    type: object
    required:
      - type
      - field_path
    properties:
      type:
        type: string
        enum: [DpathExtractor]
      field_path:
        title: Field Path
        description: List of potentially nested fields describing the full path of the field to extract. Use "*" to extract all values from an array. See more info in the [docs](https://docs.airbyte.com/connector-development/config-based/understanding-the-yaml-file/record-selector).
        type: array
        items:
          - type: string
        interpolation_content:
          - config
        examples:
          - ["data"]
          - ["data", "records"]
          - ["data", "{{ parameters.name }}"]
          - ["data", "*", "record"]
      decoder:
        title: Decoder
        description: Component decoding the response so records can be extracted.
        "$ref": "#/definitions/JsonDecoder"
      $parameters:
        type: object
        additionalProperties: true
  ExponentialBackoffStrategy:
    title: Exponential Backoff
    description: Backoff strategy with an exponential backoff interval. The interval is defined as factor * 2^attempt_count.
    type: object
    required:
      - type
    properties:
      type:
        type: string
        enum: [ExponentialBackoffStrategy]
      factor:
        title: Factor
        description: Multiplicative constant applied on each retry.
        anyOf:
          - type: number
          - type: string
        default: 5
        interpolation_context:
          - config
        examples:
          - 5
          - 5.5
          - "10"
      $parameters:
        type: object
        additionalProperties: true
  SessionTokenAuthenticator:
    type: object
    required:
      - type
      - login_requester
      - session_token_path
      - request_authentication
    properties:
      type:
        type: string
        enum: [SessionTokenAuthenticator]
      login_requester:
        title: Login Requester
        description: Description of the request to perform to obtain a session token to perform data requests. The response body is expected to be a JSON object with a session token property.
        "$ref": "#/definitions/HttpRequester"
        examples:
          - type: HttpRequester
            url_base: "https://my_api.com"
            path: "/login"
            authenticator:
              type: BasicHttpAuthenticator
              username: "{{ config.username }}"
              password: "{{ config.password }}"
      session_token_path:
        title: Session Token Path
        description: The path in the response body returned from the login requester to the session token.
        examples:
          - ["access_token"]
          - ["result", "token"]
        type: array
        items:
          type: string
      expiration_duration:
        title: Expiration Duration
        description: The duration in ISO 8601 duration notation after which the session token expires, starting from the time it was obtained. Omitting it will result in the session token being refreshed for every request.
        type: string
        examples:
          - "PT1H"
          - "P1D"
      request_authentication:
        title: Data Request Authentication
        description: Authentication method to use for requests sent to the API, specifying how to inject the session token.
        anyOf:
          - "$ref": "#/definitions/SessionTokenRequestApiKeyAuthenticator"
          - "$ref": "#/definitions/SessionTokenRequestBearerAuthenticator"
      $parameters:
        type: object
        additionalProperties: true
  SessionTokenRequestApiKeyAuthenticator:
    type: object
    title: API Key Authenticator
    description: Authenticator for requests using the session token as an API key that's injected into the request.
    required:
      - type
      - inject_into
    properties:
      type:
        enum: [ApiKey]
      inject_into:
        title: Inject API Key Into Outgoing HTTP Request
        description: Configure how the API Key will be sent in requests to the source API.
        "$ref": "#/definitions/RequestOption"
        examples:
          - inject_into: header
            field_name: Authorization
          - inject_into: request_parameter
            field_name: authKey
  SessionTokenRequestBearerAuthenticator:
    title: Bearer Authenticator
    description: Authenticator for requests using the session token as a standard bearer token.
    required:
      - type
    properties:
      type:
        enum: [Bearer]
  HttpRequester:
    title: HTTP Requester
    description: Requester submitting HTTP requests and extracting records from the response.
    type: object
    required:
      - type
      - path
      - url_base
    properties:
      type:
        type: string
        enum: [HttpRequester]
      url_base:
        title: API Base URL
        description: Base URL of the API source. Do not put sensitive information (e.g. API tokens) into this field - Use the Authentication component for this.
        type: string
        interpolation_context:
          - config
        examples:
          - "https://connect.squareup.com/v2"
          - "{{ config['base_url'] or 'https://app.posthog.com'}}/api/"
      path:
        title: URL Path
        description: Path the specific API endpoint that this stream represents. Do not put sensitive information (e.g. API tokens) into this field - Use the Authentication component for this.
        type: string
        interpolation_context:
          - config
          - next_page_token
          - stream_interval
          - stream_partition
          - stream_slice
          - stream_state
        examples:
          - "/products"
          - "/quotes/{{ stream_partition['id'] }}/quote_line_groups"
          - "/trades/{{ config['symbol_id'] }}/history"
      authenticator:
        title: Authenticator
        description: Authentication method to use for requests sent to the API.
        anyOf:
          - "$ref": "#/definitions/ApiKeyAuthenticator"
          - "$ref": "#/definitions/BasicHttpAuthenticator"
          - "$ref": "#/definitions/BearerAuthenticator"
          - "$ref": "#/definitions/CustomAuthenticator"
          - "$ref": "#/definitions/OAuthAuthenticator"
          - "$ref": "#/definitions/NoAuth"
          - "$ref": "#/definitions/SessionTokenAuthenticator"
          - "$ref": "#/definitions/LegacySessionTokenAuthenticator"
          - "$ref": "#/definitions/SelectiveAuthenticator"
      error_handler:
        title: Error Handler
        description: Error handler component that defines how to handle errors.
        anyOf:
          - "$ref": "#/definitions/DefaultErrorHandler"
          - "$ref": "#/definitions/CustomErrorHandler"
          - "$ref": "#/definitions/CompositeErrorHandler"
      http_method:
        title: HTTP Method
        description: The HTTP method used to fetch data from the source (can be GET or POST).
        type: string
        enum:
          - GET
          - POST
        default: GET
        examples:
          - GET
          - POST
      request_body_data:
        title: Request Body Payload (Non-JSON)
        description: Specifies how to populate the body of the request with a non-JSON payload. Plain text will be sent as is, whereas objects will be converted to a urlencoded form.
        anyOf:
          - type: string
          - type: object
            additionalProperties:
              type: string
        interpolation_context:
          - next_page_token
          - stream_interval
          - stream_partition
          - stream_slice
          - stream_state
        examples:
          - |
            [{"clause": {"type": "timestamp", "operator": 10, "parameters":
                [{"value": {{ stream_interval['start_time'] | int * 1000 }} }]
              }, "orderBy": 1, "columnName": "Timestamp"}]/
      request_body_json:
        title: Request Body JSON Payload
        description: Specifies how to populate the body of the request with a JSON payload. Can contain nested objects.
        anyOf:
          - type: string
          - type: object
            additionalProperties: true
        interpolation_context:
          - next_page_token
          - stream_interval
          - stream_partition
          - stream_slice
          - stream_state
        examples:
          - sort_order: "ASC"
            sort_field: "CREATED_AT"
          - key: "{{ config['value'] }}"
          - sort:
              field: "updated_at"
              order: "ascending"
      request_headers:
        title: Request Headers
        description: Return any non-auth headers. Authentication headers will overwrite any overlapping headers returned from this method.
        anyOf:
          - type: string
          - type: object
            additionalProperties:
              type: string
        interpolation_context:
          - next_page_token
          - stream_interval
          - stream_partition
          - stream_slice
          - stream_state
        examples:
          - Output-Format: JSON
          - Version: "{{ config['version'] }}"
      request_parameters:
        title: Query Parameters
        description: Specifies the query parameters that should be set on an outgoing HTTP request given the inputs.
        anyOf:
          - type: string
          - type: object
            additionalProperties:
              type: string
        interpolation_context:
          - next_page_token
          - stream_interval
          - stream_partition
          - stream_slice
          - stream_state
        examples:
          - unit: "day"
          - query: 'last_event_time BETWEEN TIMESTAMP "{{ stream_interval.start_time }}" AND TIMESTAMP "{{ stream_interval.end_time }}"'
          - searchIn: "{{ ','.join(config.get('search_in', [])) }}"
          - sort_by[asc]: updated_at
      use_cache:
        title: Use Cache
        description: Enables stream requests caching. This field is automatically set by the CDK.
        type: boolean
        default: false
      $parameters:
        type: object
        additionalProperties: true
  HttpResponseFilter:
    description: A filter that is used to select on properties of the HTTP response received. When used with additional filters, a response will be selected if it matches any of the filter's criteria.
    type: object
    required:
      - type
      - action
    properties:
      type:
        type: string
        enum: [HttpResponseFilter]
      action:
        title: Action
        description: Action to execute if a response matches the filter.
        type: string
        enum:
          - SUCCESS
          - FAIL
          - RETRY
          - IGNORE
        examples:
          - SUCCESS
          - FAIL
          - RETRY
          - IGNORE
      error_message:
        title: Error Message
        description: Error Message to display if the response matches the filter.
        type: string
        interpolation_context:
          - config
          - response
          - headers
      error_message_contains:
        title: Error Message Substring
        description: Match the response if its error message contains the substring.
        type: string
        example:
          - This API operation is not enabled for this site
      http_codes:
        title: HTTP Codes
        description: Match the response if its HTTP code is included in this list.
        type: array
        items:
          type: integer
        uniqueItems: true
        examples:
          - [420, 429]
          - [500]
      predicate:
        title: Predicate
        description: Match the response if the predicate evaluates to true.
        type: string
        interpolation_context:
          - response
          - headers
        examples:
          - "{{ 'Too much requests' in response }}"
          - "{{ 'error_code' in response and response['error_code'] == 'ComplexityException' }}"
      $parameters:
        type: object
        additionalProperties: true
  InlineSchemaLoader:
    title: Inline Schema Loader
    description: Loads a schema that is defined directly in the manifest file.
    type: object
    required:
      - type
    properties:
      type:
        type: string
        enum: [InlineSchemaLoader]
      schema:
        title: Schema
        description: Describes a streams' schema. Refer to the <a href="https://docs.airbyte.com/understanding-airbyte/supported-data-types/">Data Types documentation</a> for more details on which types are valid.
        type: object
  JsonFileSchemaLoader:
    title: Json File Schema Loader
    description: Loads the schema from a json file.
    type: object
    required:
      - type
    properties:
      type:
        type: string
        enum: [JsonFileSchemaLoader]
      file_path:
        title: File Path
        description: Path to the JSON file defining the schema. The path is relative to the connector module's root.
        type: string
        interpolation_context:
          - config
        example:
          - "./schemas/users.json"
      $parameters:
        type: object
        additionalProperties: true
  JsonDecoder:
    title: Json Decoder
    type: object
    required:
      - type
    properties:
      type:
        type: string
        enum: [JsonDecoder]
  ListPartitionRouter:
    title: List Partition Router
    description: A Partition router that specifies a list of attributes where each attribute describes a portion of the complete data set for a stream. During a sync, each value is iterated over and can be used as input to outbound API requests.
    type: object
    required:
      - type
      - cursor_field
      - values
    properties:
      type:
        type: string
        enum: [ListPartitionRouter]
      cursor_field:
        title: Current Partition Value Identifier
        description: While iterating over list values, the name of field used to reference a list value. The partition value can be accessed with string interpolation. e.g. "{{ stream_partition['my_key'] }}" where "my_key" is the value of the cursor_field.
        type: string
        interpolation_context:
          - config
        examples:
          - "section"
          - "{{ config['section_key'] }}"
      values:
        title: Partition Values
        description: The list of attributes being iterated over and used as input for the requests made to the source API.
        anyOf:
          - type: string
          - type: array
            items:
              type: string
        interpolation_context:
          - config
        examples:
          - ["section_a", "section_b", "section_c"]
          - "{{ config['sections'] }}"
      request_option:
        title: Inject Partition Value Into Outgoing HTTP Request
        description: A request option describing where the list value should be injected into and under what field name if applicable.
        "$ref": "#/definitions/RequestOption"
      $parameters:
        type: object
        additionalProperties: true
  MinMaxDatetime:
    title: Min-Max Datetime
    description: Compares the provided date against optional minimum or maximum times. The max_datetime serves as the ceiling and will be returned when datetime exceeds it. The min_datetime serves as the floor.
    type: object
    required:
      - type
      - datetime
    properties:
      type:
        type: string
        enum: [MinMaxDatetime]
      datetime:
        title: Datetime
        description: Datetime value.
        type: string
        interpolation_context:
          - config
        examples:
          - 2021-01-01
          - 2021-01-01T00:00:00Z
          - "{{ config['start_time'] }}"
      datetime_format:
        title: Datetime Format
        description: |
          Format of the datetime value. Defaults to "%Y-%m-%dT%H:%M:%S.%f%z" if left empty. Use placeholders starting with "%" to describe the format the API is using. The following placeholders are available:
            * **%s**: Epoch unix timestamp - `1686218963`
            * **%ms**: Epoch unix timestamp - `1686218963123`
            * **%a**: Weekday (abbreviated) - `Sun`
            * **%A**: Weekday (full) - `Sunday`
            * **%w**: Weekday (decimal) - `0` (Sunday), `6` (Saturday)
            * **%d**: Day of the month (zero-padded) - `01`, `02`, ..., `31`
            * **%b**: Month (abbreviated) - `Jan`
            * **%B**: Month (full) - `January`
            * **%m**: Month (zero-padded) - `01`, `02`, ..., `12`
            * **%y**: Year (without century, zero-padded) - `00`, `01`, ..., `99`
            * **%Y**: Year (with century) - `0001`, `0002`, ..., `9999`
            * **%H**: Hour (24-hour, zero-padded) - `00`, `01`, ..., `23`
            * **%I**: Hour (12-hour, zero-padded) - `01`, `02`, ..., `12`
            * **%p**: AM/PM indicator
            * **%M**: Minute (zero-padded) - `00`, `01`, ..., `59`
            * **%S**: Second (zero-padded) - `00`, `01`, ..., `59`
            * **%f**: Microsecond (zero-padded to 6 digits) - `000000`, `000001`, ..., `999999`
            * **%z**: UTC offset - `(empty)`, `+0000`, `-04:00`
            * **%Z**: Time zone name - `(empty)`, `UTC`, `GMT`
            * **%j**: Day of the year (zero-padded) - `001`, `002`, ..., `366`
            * **%U**: Week number of the year (Sunday as first day) - `00`, `01`, ..., `53`
            * **%W**: Week number of the year (Monday as first day) - `00`, `01`, ..., `53`
            * **%c**: Date and time representation - `Tue Aug 16 21:30:00 1988`
            * **%x**: Date representation - `08/16/1988`
            * **%X**: Time representation - `21:30:00`
            * **%%**: Literal '%' character

            Some placeholders depend on the locale of the underlying system - in most cases this locale is configured as en/US. For more information see the [Python documentation](https://docs.python.org/3/library/datetime.html#strftime-and-strptime-format-codes).
        type: string
        default: ""
        examples:
          - "%Y-%m-%dT%H:%M:%S.%f%z"
          - "%Y-%m-%d"
          - "%s"
      max_datetime:
        title: Max Datetime
        description: Ceiling applied on the datetime value. Must be formatted with the datetime_format field.
        type: string
        interpolation_context:
          - config
        examples:
          - "2021-01-01T00:00:00Z"
          - "2021-01-01"
      min_datetime:
        title: Min Datetime
        description: Floor applied on the datetime value. Must be formatted with the datetime_format field.
        type: string
        interpolation_context:
          - config
        examples:
          - "2010-01-01T00:00:00Z"
          - "2010-01-01"
      $parameters:
        type: object
        additionalProperties: true
  NoAuth:
    title: No Authentication
    description: Authenticator for requests requiring no authentication.
    type: object
    required:
      - type
    properties:
      type:
        type: string
        enum: [NoAuth]
      $parameters:
        type: object
        additionalProperties: true
  NoPagination:
    title: No Pagination
    description: Pagination implementation that never returns a next page.
    type: object
    required:
      - type
    properties:
      type:
        type: string
        enum: [NoPagination]
  OAuthConfigSpecification:
    title: OAuth Config Specification
    description: Specification describing how an 'advanced' Auth flow would need to function.
    type: object
    additionalProperties: true
    properties:
      oauth_user_input_from_connector_config_specification:
        title: "OAuth user input"
        description: |-
          OAuth specific blob. This is a Json Schema used to validate Json configurations used as input to OAuth.
          Must be a valid non-nested JSON that refers to properties from ConnectorSpecification.connectionSpecification
          using special annotation 'path_in_connector_config'.
          These are input values the user is entering through the UI to authenticate to the connector, that might also shared
          as inputs for syncing data via the connector.
          Examples:
          if no connector values is shared during oauth flow, oauth_user_input_from_connector_config_specification=[]
          if connector values such as 'app_id' inside the top level are used to generate the API url for the oauth flow,
            oauth_user_input_from_connector_config_specification={
              app_id: {
                type: string
                path_in_connector_config: ['app_id']
              }
            }
          if connector values such as 'info.app_id' nested inside another object are used to generate the API url for the oauth flow,
            oauth_user_input_from_connector_config_specification={
              app_id: {
                type: string
                path_in_connector_config: ['info', 'app_id']
              }
            }
        type: object
        examples:
          - app_id:
              type: string
              path_in_connector_config: ["app_id"]
          - app_id:
              type: string
              path_in_connector_config: ["info", "app_id"]
      complete_oauth_output_specification:
        title: "OAuth output specification"
        description: |-
          OAuth specific blob. This is a Json Schema used to validate Json configurations produced by the OAuth flows as they are
          returned by the distant OAuth APIs.
          Must be a valid JSON describing the fields to merge back to `ConnectorSpecification.connectionSpecification`.
          For each field, a special annotation `path_in_connector_config` can be specified to determine where to merge it,
          Examples:
              complete_oauth_output_specification={
                refresh_token: {
                  type: string,
                  path_in_connector_config: ['credentials', 'refresh_token']
                }
              }
        type: object
        additionalProperties: true
        examples:
          - refresh_token:
              type: string,
              path_in_connector_config: ["credentials", "refresh_token"]
      complete_oauth_server_input_specification:
        title: "OAuth input specification"
        description: |-
          OAuth specific blob. This is a Json Schema used to validate Json configurations persisted as Airbyte Server configurations.
          Must be a valid non-nested JSON describing additional fields configured by the Airbyte Instance or Workspace Admins to be used by the
          server when completing an OAuth flow (typically exchanging an auth code for refresh token).
          Examples:
              complete_oauth_server_input_specification={
                client_id: {
                  type: string
                },
                client_secret: {
                  type: string
                }
              }
        type: object
        additionalProperties: true
        examples:
          - client_id:
              type: string
            client_secret:
              type: string
      complete_oauth_server_output_specification:
        title: "OAuth server output specification"
        description: |-
          OAuth specific blob. This is a Json Schema used to validate Json configurations persisted as Airbyte Server configurations that
          also need to be merged back into the connector configuration at runtime.
          This is a subset configuration of `complete_oauth_server_input_specification` that filters fields out to retain only the ones that
          are necessary for the connector to function with OAuth. (some fields could be used during oauth flows but not needed afterwards, therefore
          they would be listed in the `complete_oauth_server_input_specification` but not `complete_oauth_server_output_specification`)
          Must be a valid non-nested JSON describing additional fields configured by the Airbyte Instance or Workspace Admins to be used by the
          connector when using OAuth flow APIs.
          These fields are to be merged back to `ConnectorSpecification.connectionSpecification`.
          For each field, a special annotation `path_in_connector_config` can be specified to determine where to merge it,
          Examples:
                complete_oauth_server_output_specification={
                  client_id: {
                    type: string,
                    path_in_connector_config: ['credentials', 'client_id']
                  },
                  client_secret: {
                    type: string,
                    path_in_connector_config: ['credentials', 'client_secret']
                  }
                }
        type: object
        additionalProperties: true
        examples:
          - client_id:
              type: string,
              path_in_connector_config: ["credentials", "client_id"]
            client_secret:
              type: string,
              path_in_connector_config: ["credentials", "client_secret"]
  OffsetIncrement:
    title: Offset Increment
    description: Pagination strategy that returns the number of records reads so far and returns it as the next page token.
    type: object
    required:
      - type
    properties:
      type:
        type: string
        enum: [OffsetIncrement]
      page_size:
        title: Limit
        description: The number of records to include in each pages.
        anyOf:
          - type: integer
          - type: string
        interpolation_context:
          - config
          - response
        examples:
          - 100
          - "{{ config['page_size'] }}"
      inject_on_first_request:
        title: Inject Offset
        description: Using the `offset` with value `0` during the first request
        type: boolean
        default: false
      $parameters:
        type: object
        additionalProperties: true
  PageIncrement:
    title: Page Increment
    description: Pagination strategy that returns the number of pages reads so far and returns it as the next page token.
    type: object
    required:
      - type
    properties:
      type:
        type: string
        enum: [PageIncrement]
      page_size:
        title: Page Size
        description: The number of records to include in each pages.
        interpolation_context:
          - config
        anyOf:
          - type: integer
          - type: string
        examples:
          - 100
          - "100"
          - "{{ config['page_size'] }}"
      start_from_page:
        title: Start From Page
        description: Index of the first page to request.
        type: integer
        default: 0
        examples:
          - 0
          - 1
      inject_on_first_request:
        title: Inject Page Number
        description: Using the `page number` with value defined by `start_from_page` during the first request
        type: boolean
        default: false
      $parameters:
        type: object
        additionalProperties: true
  ParentStreamConfig:
    title: Parent Stream Config
    description: Describes how to construct partitions from the records retrieved from the parent stream..
    type: object
    required:
      - type
      - parent_key
      - partition_field
      - stream
    properties:
      type:
        type: string
        enum: [ParentStreamConfig]
      parent_key:
        title: Parent Key
        description: The primary key of records from the parent stream that will be used during the retrieval of records for the current substream. This parent identifier field is typically a characteristic of the child records being extracted from the source API.
        type: string
        examples:
          - "id"
          - "{{ config['parent_record_id'] }}"
      stream:
        title: Parent Stream
        description: Reference to the parent stream.
        "$ref": "#/definitions/DeclarativeStream"
      partition_field:
        title: Current Parent Key Value Identifier
        description: While iterating over parent records during a sync, the parent_key value can be referenced by using this field.
        type: string
        examples:
          - "parent_id"
          - "{{ config['parent_partition_field'] }}"
      request_option:
        title: Request Option
        description: A request option describing where the parent key value should be injected into and under what field name if applicable.
        "$ref": "#/definitions/RequestOption"
      $parameters:
        type: object
        additionalProperties: true
  PrimaryKey:
    title: Primary Key
    description: The stream field to be used to distinguish unique records. Can either be a single field, an array of fields representing a composite key, or an array of arrays representing a composite key where the fields are nested fields.
    anyOf:
      - type: string
      - type: array
        items:
          type: string
      - type: array
        items:
          type: array
          items:
            type: string
    default: ""
    examples:
      - id
      - ["code", "type"]
  RecordFilter:
    title: Record Filter
    description: Filter applied on a list of records.
    type: object
    required:
      - type
    properties:
      type:
        type: string
        enum: [RecordFilter]
      condition:
        description: The predicate to filter a record. Records will be removed if evaluated to False.
        type: string
        default: ""
        interpolation_context:
          - config
          - next_page_token
          - record
          - stream_interval
          - stream_partition
          - stream_slice
          - stream_state
        examples:
          - "{{ record['created_at'] >= stream_interval['start_time'] }}"
          - "{{ record.status in ['active', 'expired'] }}"
      $parameters:
        type: object
        additionalProperties: true
  RecordSelector:
    title: Record Selector
    description: Responsible for translating an HTTP response into a list of records by extracting records from the response and optionally filtering records based on a heuristic.
    type: object
    required:
      - type
      - extractor
    properties:
      type:
        type: string
        enum: [RecordSelector]
      extractor:
        anyOf:
          - "$ref": "#/definitions/CustomRecordExtractor"
          - "$ref": "#/definitions/DpathExtractor"
      record_filter:
        title: Record Filter
        description: Responsible for filtering records to be emitted by the Source.
        anyOf:
          - "$ref": "#/definitions/CustomRecordFilter"
          - "$ref": "#/definitions/RecordFilter"
      schema_normalization:
        "$ref": "#/definitions/SchemaNormalization"
        default: None
      $parameters:
        type: object
        additionalProperties: true
  SchemaNormalization:
    title: Schema Normalization
    description: Responsible for normalization according to the schema.
    type: string
    enum:
      - None
      - Default
    examples:
      - None
      - Default
  RemoveFields:
    title: Remove Fields
    description: A transformation which removes fields from a record. The fields removed are designated using FieldPointers. During transformation, if a field or any of its parents does not exist in the record, no error is thrown.
    type: object
    required:
      - type
      - field_pointers
    properties:
      type:
        type: string
        enum: [RemoveFields]
      condition:
        description: The predicate to filter a property by a property value. Property will be removed if it is empty OR expression is evaluated to True.,
        type: string
        default: ""
        interpolation_context:
          - config
          - property
          - parameters
        examples:
          - "{{ property|string == '' }}"
          - "{{ property is integer }}"
          - "{{ property|length > 5 }}"
          - "{{ property == 'some_string_to_match' }}"
      field_pointers:
        title: Field Paths
        description: Array of paths defining the field to remove. Each item is an array whose field describe the path of a field to remove.
        type: array
        items:
          items:
            type: string
        examples:
          - ["tags"]
          - [["content", "html"], ["content", "plain_text"]]
  RequestPath:
    title: Request Path
    description: Specifies where in the request path a component's value should be inserted.
    type: object
    required:
      - type
    properties:
      type:
        type: string
        enum: [RequestPath]
  RequestOption:
    title: Request Option
    description: Specifies the key field and where in the request a component's value should be injected.
    type: object
    required:
      - type
      - field_name
      - inject_into
    properties:
      type:
        type: string
        enum: [RequestOption]
      field_name:
        title: Request Option
        description: Configures which key should be used in the location that the descriptor is being injected into
        type: string
        examples:
          - segment_id
        interpolation_context:
          - config
          - parameters
      inject_into:
        title: Inject Into
        description: Configures where the descriptor should be set on the HTTP requests. Note that request parameters that are already encoded in the URL path will not be duplicated.
        enum:
          - request_parameter
          - header
          - body_data
          - body_json
        examples:
          - request_parameter
          - header
          - body_data
          - body_json
  Schemas:
    title: Schemas
    description: The stream schemas representing the shape of the data emitted by the stream.
    type: object
    additionalProperties: true
  LegacySessionTokenAuthenticator:
    title: Session Token Authenticator
    description: Deprecated - use SessionTokenAuthenticator instead. Authenticator for requests authenticated using session tokens. A session token is a random value generated by a server to identify a specific user for the duration of one interaction session.
    type: object
    required:
      - type
      - header
      - login_url
      - session_token_response_key
      - validate_session_url
    properties:
      type:
        type: string
        enum: [LegacySessionTokenAuthenticator]
      header:
        title: Session Request Header
        description: The name of the session token header that will be injected in the request
        type: string
        examples:
          - "X-Session"
      login_url:
        title: Login Path
        description: Path of the login URL (do not include the base URL)
        type: string
        examples:
          - session
      session_token:
        title: Session Token
        description: Session token to use if using a pre-defined token. Not needed if authenticating with username + password pair
        type: string
        example:
          - "{{ config['session_token'] }}"
      session_token_response_key:
        title: Response Token Response Key
        description: Name of the key of the session token to be extracted from the response
        type: string
        examples:
          - id
      username:
        title: Username
        description: Username used to authenticate and obtain a session token
        type: string
        examples:
          - " {{ config['username'] }}"
      password:
        title: Password
        description: Password used to authenticate and obtain a session token
        type: string
        default: ""
        examples:
          - "{{ config['password'] }}"
          - ""
      validate_session_url:
        title: Validate Session Path
        description: Path of the URL to use to validate that the session token is valid (do not include the base URL)
        type: string
        examples:
          - "user/current"
      $parameters:
        type: object
        additionalProperties: true
  SimpleRetriever:
    description: Retrieves records by synchronously sending requests to fetch records. The retriever acts as an orchestrator between the requester, the record selector, the paginator, and the partition router.
    type: object
    required:
      - type
      - record_selector
      - requester
    properties:
      type:
        type: string
        enum: [SimpleRetriever]
      record_selector:
        description: Component that describes how to extract records from a HTTP response.
        "$ref": "#/definitions/RecordSelector"
      requester:
        description: Requester component that describes how to prepare HTTP requests to send to the source API.
        anyOf:
          - "$ref": "#/definitions/CustomRequester"
          - "$ref": "#/definitions/HttpRequester"
      paginator:
        description: Paginator component that describes how to navigate through the API's pages.
        anyOf:
          - "$ref": "#/definitions/DefaultPaginator"
          - "$ref": "#/definitions/NoPagination"
      ignore_stream_slicer_parameters_on_paginated_requests:
        description: If true, the partition router and incremental request options will be ignored when paginating requests. Request options set directly on the requester will not be ignored.
        type: boolean
        default: false
      partition_router:
        title: Partition Router
        description: PartitionRouter component that describes how to partition the stream, enabling incremental syncs and checkpointing.
        default: []
        anyOf:
          - "$ref": "#/definitions/CustomPartitionRouter"
          - "$ref": "#/definitions/ListPartitionRouter"
          - "$ref": "#/definitions/SubstreamPartitionRouter"
          - type: array
            items:
              anyOf:
                - "$ref": "#/definitions/CustomPartitionRouter"
                - "$ref": "#/definitions/ListPartitionRouter"
                - "$ref": "#/definitions/SubstreamPartitionRouter"
      $parameters:
        type: object
        additionalProperties: true
  Spec:
    title: Spec
    description: A source specification made up of connector metadata and how it can be configured.
    type: object
    required:
      - type
      - connection_specification
    properties:
      type:
        type: string
        enum: [Spec]
      connection_specification:
        title: Connection Specification
        description: A connection specification describing how a the connector can be configured.
        type: object
        additionalProperties: true
      documentation_url:
        title: Documentation URL
        description: URL of the connector's documentation page.
        type: string
        examples:
          - "https://docs.airbyte.com/integrations/sources/dremio"
      advanced_auth:
        title: Advanced Auth
        description: Advanced specification for configuring the authentication flow.
        "$ref": "#/definitions/AuthFlow"
  SubstreamPartitionRouter:
    title: Substream Partition Router
    description: Partition router that is used to retrieve records that have been partitioned according to records from the specified parent streams. An example of a parent stream is automobile brands and the substream would be the various car models associated with each branch.
    type: object
    required:
      - type
      - parent_stream_configs
    properties:
      type:
        type: string
        enum: [SubstreamPartitionRouter]
      parent_stream_configs:
        title: Parent Stream Configs
        description: Specifies which parent streams are being iterated over and how parent records should be used to partition the child stream data set.
        type: array
        items:
          "$ref": "#/definitions/ParentStreamConfig"
      $parameters:
        type: object
        additionalProperties: true
  ValueType:
    title: Value Type
    description: A schema type.
    type: string
    enum:
      - string
      - number
      - integer
      - boolean
  WaitTimeFromHeader:
    title: Wait Time Extracted From Response Header
    description: Extract wait time from a HTTP header in the response.
    type: object
    required:
      - type
      - header
    properties:
      type:
        type: string
        enum: [WaitTimeFromHeader]
      header:
        title: Response Header Name
        description: The name of the response header defining how long to wait before retrying.
        type: string
        interpolation_context:
          - config
        examples:
          - "Retry-After"
      regex:
        title: Extraction Regex
        description: Optional regex to apply on the header to extract its value. The regex should define a capture group defining the wait time.
        type: string
        examples:
          - "([-+]?\\d+)"
      $parameters:
        type: object
        additionalProperties: true
  WaitUntilTimeFromHeader:
    title: Wait Until Time Defined In Response Header
    description: Extract time at which we can retry the request from response header and wait for the difference between now and that time.
    type: object
    required:
      - type
      - header
    properties:
      type:
        type: string
        enum: [WaitUntilTimeFromHeader]
      header:
        title: Response Header
        description: The name of the response header defining how long to wait before retrying.
        type: string
        interpolation_context:
          - config
        examples:
          - wait_time
      min_wait:
        title: Minimum Wait Time
        description: Minimum time to wait before retrying.
        anyOf:
          - type: number
          - type: string
        interpolation_context:
          - config
        examples:
          - 10
          - "60"
      regex:
        title: Extraction Regex
        description: Optional regex to apply on the header to extract its value. The regex should define a capture group defining the wait time.
        type: string
        interpolation_context:
          - config
        examples:
          - "([-+]?\\d+)"
      $parameters:
        type: object
        additionalProperties: true
interpolation:
  variables:
    - title: config
      description: The connector configuration. The object's keys are the same as the the keys defined in the connection specification.
      type: object
      examples:
        - start_date: 2010-01-01
          api_key: "*****"
    - title: parameters
      description: Additional runtime parameters, to be used for string interpolation. Parameters can be passed down from a parent component to its subcomponents using the $parameters key. This can be used to avoid repetitions.
      type: object
      examples:
        - path: "automations"
          data_export_path: "automations"
          cursor_field: "updated_at"
    - title: headers
      description: The HTTP headers from the last response received from the API. The object's keys are the header names from the response.
      type: object
      examples:
        - Server: nginx
          Date: Mon, 24 Apr 2023 20:17:21 GMT
          Content-Type: application/json
          Content-Length: "420"
          Connection: keep-alive
          referrer-policy: strict-origin-when-cross-origin
          x-content-type-options: nosniff
          x-ratelimit-limit: "600"
          x-ratelimit-remaining: "598"
          x-ratelimit-reset: "39"
    - title: last_records
      description: List of records extracted from the last response received from the API.
      type: list
      examples:
        - - name: "Test List: 19"
            id: 0236d6d2
            contact_count: 20
            _metadata:
              self: https://api.sendgrid.com/v3/marketing/lists/0236d6d2
          - name: List for CI tests, number 30
            id: 041ee031
            contact_count: 0
            _metadata:
              self: https://api.sendgrid.com/v3/marketing/lists/041ee031
    - title: next_page_token
      description: Object describing the token to fetch the next page of records. The object has a single key "next_page_token".
      type: object
      examples:
        - next_page_token: 3
        - next_page_token: https://api.sendgrid.com/v3/marketing/lists/0236d6d2-75d2-42c5-962d-603e0deaf8d1
    - title: record
      description: The record being processed. The object's keys are the same keys as the records produced by the RecordSelector.
      type: object
    - title: response
      description: The body of the last response received from the API. The object's keys are the same keys as the response body's.
      type: object
      examples:
        - result:
            - name: "Test List: 19"
              id: 0236d6d2-75d2-42c5-962d-603e0deaf8d1
              contact_count: 20
              _metadata:
                self: https://api.sendgrid.com/v3/marketing/lists/0236d6d2
          _metadata:
            self: https://api.sendgrid.com/v3/marketing/lists?page_size=1&page_token=
            next: https://api.sendgrid.com/v3/marketing/lists?page_size=1&page_token=0236d6d2
            count: 82
    - title: stream_interval
      description: The current stream interval being processed. The keys are defined by the incremental sync component. Default keys are `start_time` and `end_time`.
      type: object
      examples:
        - start_time: "2020-01-01 00:00:00.000+00:00"
          end_time: "2020-01-02 00:00:00.000+00:00"
    - title: stream_partition
      description: The current stream partition being processed. The keys are defined by the partition router component.
      type: object
      examples:
        - survey_id: 1234
        - strategy: DESKTOP
        - survey_id: 1234
          strategy: MOBILE
    - title: stream_slice
      description: This variable is deprecated. Use stream_interval or stream_partition instead.
      type: object
    - title: stream_state
      description: The current state of the stream. The object's keys are defined by the incremental sync's cursor_field the and partition router's values.
      type: object
      examples:
        - created_at: "2020-01-01 00:00:00.000+00:00"
        - updated_at: "2020-01-02 00:00:00.000+00:00"
  macros:
    - title: Now (UTC)
      description: Returns the current date and time in the UTC timezone.
      arguments: {}
      return_type: Datetime
      examples:
        - "'{{ now_utc() }}' -> '2021-09-01 00:00:00+00:00'"
        - "'{{ now_utc().strftime('%Y-%m-%d') }}' -> '2021-09-01'"
    - title: Today (UTC)
      description: Returns the current date in UTC timezone. The output is a date object.
      arguments: {}
      return_type: Date
      examples:
        - "'{{ today_utc() }}' -> '2021-09-01'"
        - "'{{ today_utc().strftime('%Y/%m/%d')}}' -> '2021/09/01'"
    - title: Timestamp
      description: Converts a number or a string representing a datetime (formatted as ISO8601) to a timestamp. If the input is a number, it is converted to an int. If no timezone is specified, the string is interpreted as UTC.
      arguments:
        datetime: A string formatted as ISO8601 or an integer representing a unix timestamp
      return_type: int
      examples:
        - "'{{ timestamp(1646006400) }}' -> 1646006400"
        - "'{{ timestamp('2022-02-28') }}' -> 1646006400"
        - "'{{ timestamp('2022-02-28T00:00:00Z') }}' -> 1646006400"
        - "'{{ timestamp('2022-02-28 00:00:00Z') }}' -> 1646006400"
        - "'{{ timestamp('2022-02-28T00:00:00-08:00') }}' -> 1646035200"
    - title: Max
      description: Returns the largest object of a iterable, or or two or more arguments.
      arguments:
        args: iterable or a sequence of two or more arguments
      return_type: Any
      examples:
        - "'{{ max(2, 3) }}' -> 3"
        - "'{{ max([2, 3]) }}' -> 3"
    - title: Day Delta
      description: Returns the datetime of now() + num_days.
      arguments:
        num_days: The number of days to add to now
        format: How to format the output string
      return_type: str
      examples:
        - "'{{ day_delta(1) }}' -> '2021-09-02T00:00:00.000000+0000'"
        - "'{{ day_delta(-1) }}' -> '2021-08-31:00:00.000000+0000'"
        - "'{{ day_delta(25, format='%Y-%m-%d') }}' -> '2021-09-02'"
    - title: Duration
      description: Converts an ISO8601 duratioin to datetime.timedelta.
      arguments:
        duration_string: "A string representing an ISO8601 duration. See https://www.digi.com/resources/documentation/digidocs//90001488-13/reference/r_iso_8601_duration_format.htm for more details."
      return_type: datetime.timedelta
      examples:
        - "'{{ duration('P1D') }}' -> '1 day, 0:00:00'"
        - "'{{ duration('P6DT23H') }}' -> '6 days, 23:00:00'"
        - "'{{ (now_utc() - duration('P1D')).strftime('%Y-%m-%dT%H:%M:%SZ') }}' -> '2021-08-31T00:00:00Z'"
    - title: Format Datetime
      description: Converts a datetime or a datetime-string to the specified format.
      arguments:
        datetime: The datetime object or a string to convert. If datetime is a string, it must be formatted as ISO8601.
        format: The datetime format
      return_type: str
      examples:
        - "{{ format_datetime(config['start_time'], '%Y-%m-%d') }}"
        - "{{ format_datetime(config['start_date'], '%Y-%m-%dT%H:%M:%S.%fZ') }}"
  filters:
    - title: Hash
      description: Convert the specified value to a hashed string.
      arguments:
        hash_type: Valid hash type for converts ('md5' as default value).
        salt: An additional value to further protect sensitive data.
      return_type: str
      examples:
        - "{{ 'Test client_secret' | hash() }} -> '3032d57a12f76b61a820e47b9a5a0cbb'"
        - "{{ 'Test client_secret' | hash('md5') }} -> '3032d57a12f76b61a820e47b9a5a0cbb'"
        - "{{ 'Test client_secret' | hash('md5', salt='salt') }} -> '5011a0168579c2d94cbbe1c6ad14327c'"
    - title: Base64 encoder
      description: Convert the specified value to a string in the base64 format.
      arguments: {}
      return_type: str
      examples:
        - "{{ 'Test client_secret' | base64encode }} -> 'VGVzdCBjbGllbnRfc2VjcmV0'"
    - title: Base64 decoder
      description: Decodes the specified base64 format value into a common string.
      arguments: {}
      return_type: str
      examples:
        - "{{ 'ZmFrZSByZWZyZXNoX3Rva2VuIHZhbHVl' | base64decode }} -> 'fake refresh_token value'"<|MERGE_RESOLUTION|>--- conflicted
+++ resolved
@@ -602,10 +602,6 @@
       $parameters:
         type: object
         additionalProperties: true
-<<<<<<< HEAD
-  CustomStateMigration:
-    title: Custom State Migration
-=======
   CustomSchemaLoader:
     title: Custom Schema Loader
     description: Schema Loader component whose behavior is derived from a custom code implementation of the connector.
@@ -630,21 +626,15 @@
   CustomStateMigration:
     title: Custom State Migration
     description: Apply a custom transformation on the input state.
->>>>>>> 354b55b4
     type: object
     additionalProperties: true
     required:
       - type
-<<<<<<< HEAD
-=======
       - class_name
->>>>>>> 354b55b4
     properties:
       type:
         type: string
         enum: [CustomStateMigration]
-<<<<<<< HEAD
-=======
       class_name:
         title: Class Name
         description: Fully-qualified name of the class that will be implementing the custom state migration. The format is `source_<name>.<package>.<class_name>`.
@@ -654,7 +644,6 @@
       $parameters:
         type: object
         additionalProperties: true
->>>>>>> 354b55b4
   CustomTransformation:
     title: Custom Transformation
     description: Transformation component whose behavior is derived from a custom code implementation of the connector.
@@ -677,8 +666,6 @@
         type: object
         additionalProperties: true
   LegacyToPerPartitionStateMigration:
-<<<<<<< HEAD
-=======
     title: Legacy To Per-partition-state Migration
     description: "Transforms the input state for per-partitioned streams from the legacy format to the low-code format.
     The cursor field and partition ID fields are automatically extracted from the stream's DatetimebasedCursor and SubstreamPartitionRouter.
@@ -694,7 +681,6 @@
       \"cursor\": {\"last_changed\": \"2022-12-27T08:34:39+00:00\"}
     }
     "
->>>>>>> 354b55b4
     type: object
     additionalProperties: true
     properties:
@@ -1064,11 +1050,8 @@
             - "$ref": "#/definitions/CustomTransformation"
             - "$ref": "#/definitions/RemoveFields"
       state_migrations:
-<<<<<<< HEAD
-=======
         title: State Migrations
         description: Array of state migrations to be applied on the input state
->>>>>>> 354b55b4
         type: array
         items:
           anyOf:
