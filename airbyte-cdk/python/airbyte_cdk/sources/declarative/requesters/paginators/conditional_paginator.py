--- conflicted
+++ resolved
@@ -118,10 +118,7 @@
         return options
 
 
-<<<<<<< HEAD
 class InterpolatedConditionalPaginator(ConditionalPaginator, JsonSchemaMixin):
-=======
-class InterpolatedConditionalPaginator(ConditionalPaginator):
     """
 
     example:
@@ -143,7 +140,6 @@
     `
     """
 
->>>>>>> e80b543d
     def __init__(
         self,
         stop_condition: InterpolatedBoolean,
