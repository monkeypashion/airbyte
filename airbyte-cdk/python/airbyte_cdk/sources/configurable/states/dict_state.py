#
# Copyright (c) 2021 Airbyte, Inc., all rights reserved.
#

from enum import Enum
from typing import Mapping, Union

from airbyte_cdk.sources.configurable.interpolation.jinja import JinjaInterpolation
from airbyte_cdk.sources.configurable.states.state import State


def _get_max(*, name, val, other_state):
    other_val = other_state.get(name)
    if other_val:
        return max(val, other_val)
    else:
        return val


class StateType(Enum):
    STR = str
    INT = int


class DictState(State):
    def __init__(self, d: Mapping[str, str] = None, state_type: Union[str, StateType, type] = "STR", config=None):
        if d is None:
            d = dict()
        if config is None:
            config = dict()
        self._d = d
        if type(state_type) == str:
            self._state_type = StateType[state_type].value
<<<<<<< HEAD
        elif type(state_type) == type:
            self._state_type = state_type
=======
        elif type(state_type) == StateType:
            self._state_type = state_type.value
>>>>>>> 14a2dd12
        elif type(state_type) == type:
            self._state_type = state_type
        else:
            raise Exception(f"Unexpected type for state_type. Got {state_type}")
        self._interpolator = JinjaInterpolation()
        self._context = dict()
        self._config = config

    def update_state(self, **kwargs):
        stream_state = kwargs.get("stream_state")
        prev_state = self.get_state() or stream_state
        self._context.update(**kwargs)

        self._context["stream_state"] = self._compute_state(prev_state)

    def get_context(self):
        return self._context

    def get_state(self):
        return self._context.get("stream_state", {})

    def _compute_state(self, prev_state):
        updated_state = {
            self._interpolator.eval(name, self._config): self._interpolator.eval(value, self._config, **self._context)
            for name, value in self._d.items()
        }
        updated_state = {name: self._state_type(value) for name, value in updated_state.items() if value}

        if prev_state:
            next_state = {name: _get_max(name=name, val=value, other_state=prev_state) for name, value in updated_state.items()}
        else:
            next_state = updated_state

        self._context["stream_state"] = next_state
        return next_state<|MERGE_RESOLUTION|>--- conflicted
+++ resolved
@@ -31,13 +31,8 @@
         self._d = d
         if type(state_type) == str:
             self._state_type = StateType[state_type].value
-<<<<<<< HEAD
-        elif type(state_type) == type:
-            self._state_type = state_type
-=======
         elif type(state_type) == StateType:
             self._state_type = state_type.value
->>>>>>> 14a2dd12
         elif type(state_type) == type:
             self._state_type = state_type
         else:
