--- conflicted
+++ resolved
@@ -13,7 +13,6 @@
 from airbyte_cdk.sources.file_based.file_based_stream_reader import AbstractFileBasedStreamReader
 from airbyte_cdk.sources.file_based.file_types.file_type_parser import FileTypeParser
 from airbyte_cdk.sources.file_based.remote_file import RemoteFile
-from airbyte_cdk.sources.file_based.types import StreamSlice
 from airbyte_cdk.sources.file_based.schema_validation_policies import AbstractSchemaValidationPolicy
 from airbyte_cdk.sources.file_based.types import StreamSlice
 from airbyte_cdk.sources.streams import Stream
@@ -49,10 +48,6 @@
         super().__init__()
         self.config = config
         self._catalog_schema: Optional[Mapping[str, Any]] = catalog_schema
-<<<<<<< HEAD
-        self._catalog_schema = catalog_schema
-=======
->>>>>>> 43213a65
         self._stream_reader = stream_reader
         self._discovery_policy = discovery_policy
         self._availability_strategy = availability_strategy
