/*
 * Copyright (c) 2022 Airbyte, Inc., all rights reserved.
 */

package io.airbyte.server.handlers;

import static java.util.stream.Collectors.toMap;

import com.google.common.annotations.VisibleForTesting;
import com.google.common.collect.Lists;
import com.google.common.collect.Sets;
import io.airbyte.api.model.generated.AirbyteCatalog;
import io.airbyte.api.model.generated.AirbyteStream;
import io.airbyte.api.model.generated.AirbyteStreamAndConfiguration;
import io.airbyte.api.model.generated.AirbyteStreamConfiguration;
import io.airbyte.api.model.generated.CatalogDiff;
import io.airbyte.api.model.generated.ConnectionCreate;
import io.airbyte.api.model.generated.ConnectionIdRequestBody;
import io.airbyte.api.model.generated.ConnectionRead;
import io.airbyte.api.model.generated.ConnectionSearch;
import io.airbyte.api.model.generated.ConnectionStateType;
import io.airbyte.api.model.generated.ConnectionUpdate;
import io.airbyte.api.model.generated.DestinationIdRequestBody;
import io.airbyte.api.model.generated.DestinationRead;
import io.airbyte.api.model.generated.JobConfigType;
import io.airbyte.api.model.generated.JobListRequestBody;
import io.airbyte.api.model.generated.JobRead;
import io.airbyte.api.model.generated.JobReadList;
import io.airbyte.api.model.generated.JobStatus;
import io.airbyte.api.model.generated.JobWithAttemptsRead;
import io.airbyte.api.model.generated.OperationCreate;
import io.airbyte.api.model.generated.OperationReadList;
import io.airbyte.api.model.generated.OperationUpdate;
import io.airbyte.api.model.generated.SourceDiscoverSchemaRead;
import io.airbyte.api.model.generated.SourceDiscoverSchemaRequestBody;
import io.airbyte.api.model.generated.SourceIdRequestBody;
import io.airbyte.api.model.generated.SourceRead;
import io.airbyte.api.model.generated.StreamDescriptor;
import io.airbyte.api.model.generated.StreamTransform;
import io.airbyte.api.model.generated.WebBackendConnectionCreate;
import io.airbyte.api.model.generated.WebBackendConnectionRead;
import io.airbyte.api.model.generated.WebBackendConnectionReadList;
import io.airbyte.api.model.generated.WebBackendConnectionRequestBody;
import io.airbyte.api.model.generated.WebBackendConnectionSearch;
import io.airbyte.api.model.generated.WebBackendConnectionUpdate;
import io.airbyte.api.model.generated.WebBackendOperationCreateOrUpdate;
import io.airbyte.api.model.generated.WebBackendWorkspaceState;
import io.airbyte.api.model.generated.WebBackendWorkspaceStateResult;
import io.airbyte.api.model.generated.WorkspaceIdRequestBody;
import io.airbyte.commons.enums.Enums;
import io.airbyte.commons.json.Jsons;
import io.airbyte.commons.lang.MoreBooleans;
import io.airbyte.config.persistence.ConfigNotFoundException;
import io.airbyte.config.persistence.ConfigRepository;
import io.airbyte.protocol.models.CatalogHelpers;
import io.airbyte.protocol.models.ConfiguredAirbyteCatalog;
import io.airbyte.scheduler.client.EventRunner;
import io.airbyte.server.converters.ProtocolConverters;
import io.airbyte.server.handlers.helpers.CatalogConverter;
import io.airbyte.validation.json.JsonValidationException;
import io.airbyte.workers.temporal.TemporalClient.ManualOperationResult;
import java.io.IOException;
import java.util.ArrayList;
import java.util.Collections;
import java.util.List;
import java.util.Map;
import java.util.Optional;
import java.util.Set;
import java.util.UUID;
import lombok.AllArgsConstructor;
import lombok.extern.slf4j.Slf4j;

@AllArgsConstructor
@Slf4j
public class WebBackendConnectionsHandler {

  private static final Set<JobStatus> TERMINAL_STATUSES = Sets.newHashSet(JobStatus.FAILED, JobStatus.SUCCEEDED, JobStatus.CANCELLED);

  private final ConnectionsHandler connectionsHandler;
  private final StateHandler stateHandler;
  private final SourceHandler sourceHandler;
  private final DestinationHandler destinationHandler;
  private final JobHistoryHandler jobHistoryHandler;
  private final SchedulerHandler schedulerHandler;
  private final OperationsHandler operationsHandler;
  private final EventRunner eventRunner;
  // todo (cgardens) - this handler should NOT have access to the db. only access via handler.
  private final ConfigRepository configRepository;

  public WebBackendWorkspaceStateResult getWorkspaceState(final WebBackendWorkspaceState webBackendWorkspaceState) throws IOException {
    final var workspaceId = webBackendWorkspaceState.getWorkspaceId();
    final var connectionCount = configRepository.countConnectionsForWorkspace(workspaceId);
    final var destinationCount = configRepository.countDestinationsForWorkspace(workspaceId);
    final var sourceCount = configRepository.countSourcesForWorkspace(workspaceId);

    return new WebBackendWorkspaceStateResult()
        .hasConnections(connectionCount > 0)
        .hasDestinations(destinationCount > 0)
        .hasSources(sourceCount > 0);
  }

  public ConnectionStateType getStateType(final ConnectionIdRequestBody connectionIdRequestBody) throws IOException {
    return Enums.convertTo(stateHandler.getState(connectionIdRequestBody).getStateType(), ConnectionStateType.class);
  }

  public WebBackendConnectionReadList webBackendListConnectionsForWorkspace(final WorkspaceIdRequestBody workspaceIdRequestBody)
      throws ConfigNotFoundException, IOException, JsonValidationException {

    final List<WebBackendConnectionRead> reads = Lists.newArrayList();
    for (final ConnectionRead connection : connectionsHandler.listConnectionsForWorkspace(workspaceIdRequestBody).getConnections()) {
      reads.add(buildWebBackendConnectionRead(connection));
    }
    return new WebBackendConnectionReadList().connections(reads);
  }

  public WebBackendConnectionReadList webBackendListAllConnectionsForWorkspace(final WorkspaceIdRequestBody workspaceIdRequestBody)
      throws ConfigNotFoundException, IOException, JsonValidationException {

    final List<WebBackendConnectionRead> reads = Lists.newArrayList();
    for (final ConnectionRead connection : connectionsHandler.listAllConnectionsForWorkspace(workspaceIdRequestBody).getConnections()) {
      reads.add(buildWebBackendConnectionRead(connection));
    }
    return new WebBackendConnectionReadList().connections(reads);
  }

  private WebBackendConnectionRead buildWebBackendConnectionRead(final ConnectionRead connectionRead)
      throws ConfigNotFoundException, IOException, JsonValidationException {
    final SourceRead source = getSourceRead(connectionRead);
    final DestinationRead destination = getDestinationRead(connectionRead);
    final OperationReadList operations = getOperationReadList(connectionRead);
    final JobReadList syncJobReadList = getSyncJobs(connectionRead);

    final WebBackendConnectionRead webBackendConnectionRead = getWebBackendConnectionRead(connectionRead, source, destination, operations)
        .catalogId(connectionRead.getSourceCatalogId())
        .isSyncing(syncJobReadList.getJobs()
            .stream()
            .map(JobWithAttemptsRead::getJob)
            .anyMatch(WebBackendConnectionsHandler::isRunningJob));
    setLatestSyncJobProperties(webBackendConnectionRead, syncJobReadList);
    return webBackendConnectionRead;
  }

  private static boolean isRunningJob(final JobRead job) {
    return !TERMINAL_STATUSES.contains(job.getStatus());
  }

  private SourceRead getSourceRead(final ConnectionRead connectionRead) throws JsonValidationException, IOException, ConfigNotFoundException {
    final SourceIdRequestBody sourceIdRequestBody = new SourceIdRequestBody().sourceId(connectionRead.getSourceId());
    return sourceHandler.getSource(sourceIdRequestBody);
  }

  private DestinationRead getDestinationRead(final ConnectionRead connectionRead)
      throws JsonValidationException, IOException, ConfigNotFoundException {
    final DestinationIdRequestBody destinationIdRequestBody = new DestinationIdRequestBody().destinationId(connectionRead.getDestinationId());
    return destinationHandler.getDestination(destinationIdRequestBody);
  }

  private OperationReadList getOperationReadList(final ConnectionRead connectionRead)
      throws JsonValidationException, IOException, ConfigNotFoundException {
    final ConnectionIdRequestBody connectionIdRequestBody = new ConnectionIdRequestBody().connectionId(connectionRead.getConnectionId());
    return operationsHandler.listOperationsForConnection(connectionIdRequestBody);
  }

  private static WebBackendConnectionRead getWebBackendConnectionRead(final ConnectionRead connectionRead,
                                                                      final SourceRead source,
                                                                      final DestinationRead destination,
                                                                      final OperationReadList operations) {
    return new WebBackendConnectionRead()
        .connectionId(connectionRead.getConnectionId())
        .sourceId(connectionRead.getSourceId())
        .destinationId(connectionRead.getDestinationId())
        .operationIds(connectionRead.getOperationIds())
        .name(connectionRead.getName())
        .namespaceDefinition(connectionRead.getNamespaceDefinition())
        .namespaceFormat(connectionRead.getNamespaceFormat())
        .prefix(connectionRead.getPrefix())
        .syncCatalog(connectionRead.getSyncCatalog())
        .status(connectionRead.getStatus())
        .schedule(connectionRead.getSchedule())
        .source(source)
        .destination(destination)
        .operations(operations.getOperations())
        .resourceRequirements(connectionRead.getResourceRequirements());
  }

  private JobReadList getSyncJobs(final ConnectionRead connectionRead) throws IOException {
    final JobListRequestBody jobListRequestBody = new JobListRequestBody()
        .configId(connectionRead.getConnectionId().toString())
        .configTypes(Collections.singletonList(JobConfigType.SYNC));
    return jobHistoryHandler.listJobsFor(jobListRequestBody);
  }

  private static void setLatestSyncJobProperties(final WebBackendConnectionRead WebBackendConnectionRead, final JobReadList syncJobReadList) {
    syncJobReadList.getJobs().stream().map(JobWithAttemptsRead::getJob).findFirst()
        .ifPresent(job -> {
          WebBackendConnectionRead.setLatestSyncJobCreatedAt(job.getCreatedAt());
          WebBackendConnectionRead.setLatestSyncJobStatus(job.getStatus());
        });
  }

  public WebBackendConnectionReadList webBackendSearchConnections(final WebBackendConnectionSearch webBackendConnectionSearch)
      throws ConfigNotFoundException, IOException, JsonValidationException {

    final List<WebBackendConnectionRead> reads = Lists.newArrayList();
    for (final ConnectionRead connectionRead : connectionsHandler.listConnections().getConnections()) {
      if (connectionsHandler.matchSearch(toConnectionSearch(webBackendConnectionSearch), connectionRead)) {
        reads.add(buildWebBackendConnectionRead(connectionRead));
      }
    }

    return new WebBackendConnectionReadList().connections(reads);
  }

  // todo (cgardens) - This logic is a headache to follow it stems from the internal data model not
  // tracking selected streams in any reasonable way. We should update that.
  public WebBackendConnectionRead webBackendGetConnection(final WebBackendConnectionRequestBody webBackendConnectionRequestBody)
      throws ConfigNotFoundException, IOException, JsonValidationException {
    final ConnectionIdRequestBody connectionIdRequestBody = new ConnectionIdRequestBody()
        .connectionId(webBackendConnectionRequestBody.getConnectionId());

    final ConnectionRead connection = connectionsHandler.getConnection(connectionIdRequestBody.getConnectionId());
    /*
     * This variable contains all configuration but will be missing streams that were not selected.
     */
    final AirbyteCatalog configuredCatalog = connection.getSyncCatalog();
    /*
     * This catalog represents the full catalog that was used to create the configured catalog. It will
     * have all streams that were present at the time. It will have no configuration set.
     */
    final Optional<AirbyteCatalog> catalogUsedToMakeConfiguredCatalog = connectionsHandler
        .getConnectionAirbyteCatalog(webBackendConnectionRequestBody.getConnectionId());

    /*
     * This catalog represents the full catalog that exists now for the source. It will have no
     * configuration set.
     */
    final Optional<SourceDiscoverSchemaRead> refreshedCatalog;
    if (MoreBooleans.isTruthy(webBackendConnectionRequestBody.getWithRefreshedCatalog())) {
      refreshedCatalog = getRefreshedSchema(connection.getSourceId());
    } else {
      refreshedCatalog = Optional.empty();
    }

    final CatalogDiff diff;
    final AirbyteCatalog syncCatalog;
    if (refreshedCatalog.isPresent()) {
      connection.setSourceCatalogId(refreshedCatalog.get().getCatalogId());
      /*
       * constructs a full picture of all existing configured + all new / updated streams in the newest
       * catalog.
       */
      syncCatalog = updateSchemaWithDiscovery(configuredCatalog, refreshedCatalog.get().getCatalog());
      /*
       * Diffing the catalog used to make the configured catalog gives us the clearest diff between the
       * schema when the configured catalog was made and now. In the case where we do not have the
       * original catalog used to make the configured catalog, we make due, but using the configured
       * catalog itself. The drawback is that any stream that was not selected in the configured catalog
       * but was present at time of configuration will appear in the diff as an added stream which is
       * confusing. We need to figure out why source_catalog_id is not always populated in the db.
       */
      diff = connectionsHandler.getDiff(catalogUsedToMakeConfiguredCatalog.orElse(configuredCatalog), refreshedCatalog.get().getCatalog());
    } else if (catalogUsedToMakeConfiguredCatalog.isPresent()) {
      // reconstructs a full picture of the full schema at the time the catalog was configured.
      syncCatalog = updateSchemaWithDiscovery(configuredCatalog, catalogUsedToMakeConfiguredCatalog.get());
      // diff not relevant if there was no refresh.
      diff = null;
    } else {
      // fallback. over time this should be rarely used because source_catalog_id should always be set.
      syncCatalog = configuredCatalog;
      // diff not relevant if there was no refresh.
      diff = null;
    }

    connection.setSyncCatalog(syncCatalog);
    return buildWebBackendConnectionRead(connection).catalogDiff(diff);
  }

  private Optional<SourceDiscoverSchemaRead> getRefreshedSchema(final UUID sourceId)
      throws JsonValidationException, ConfigNotFoundException, IOException {
    final SourceDiscoverSchemaRequestBody discoverSchemaReadReq = new SourceDiscoverSchemaRequestBody()
        .sourceId(sourceId)
        .disableCache(true);
    return Optional.ofNullable(schedulerHandler.discoverSchemaForSourceFromSourceId(discoverSchemaReadReq));
  }

  /**
   * Applies existing configurations to a newly discovered catalog. For example, if the users stream
   * is in the old and new catalog, any configuration that was previously set for users, we add to the
   * new catalog.
   *
   * @param original fully configured, original catalog
   * @param discovered newly discovered catalog, no configurations set
   * @return merged catalog, most up-to-date schema with most up-to-date configurations from old
   *         catalog
   */
  @VisibleForTesting
  protected static AirbyteCatalog updateSchemaWithDiscovery(final AirbyteCatalog original, final AirbyteCatalog discovered) {
    /*
     * We can't directly use s.getStream() as the key, because it contains a bunch of other fields, so
     * we just define a quick-and-dirty record class.
     */
    final Map<Stream, AirbyteStreamAndConfiguration> streamDescriptorToOriginalStream = original.getStreams()
        .stream()
        .collect(toMap(s -> new Stream(s.getStream().getName(), s.getStream().getNamespace()), s -> s));

    final List<AirbyteStreamAndConfiguration> streams = new ArrayList<>();

    for (final AirbyteStreamAndConfiguration discoveredStream : discovered.getStreams()) {
      final AirbyteStream stream = discoveredStream.getStream();
      final AirbyteStreamAndConfiguration originalStream = streamDescriptorToOriginalStream.get(new Stream(stream.getName(), stream.getNamespace()));
      final AirbyteStreamConfiguration outputStreamConfig;

      if (originalStream != null) {
        final AirbyteStreamConfiguration originalStreamConfig = originalStream.getConfig();
        final AirbyteStreamConfiguration discoveredStreamConfig = discoveredStream.getConfig();
        outputStreamConfig = new AirbyteStreamConfiguration();

        if (stream.getSupportedSyncModes().contains(originalStreamConfig.getSyncMode())) {
          outputStreamConfig.setSyncMode(originalStreamConfig.getSyncMode());
        } else {
          outputStreamConfig.setSyncMode(discoveredStreamConfig.getSyncMode());
        }

        if (originalStreamConfig.getCursorField().size() > 0) {
          outputStreamConfig.setCursorField(originalStreamConfig.getCursorField());
        } else {
          outputStreamConfig.setCursorField(discoveredStreamConfig.getCursorField());
        }

        outputStreamConfig.setDestinationSyncMode(originalStreamConfig.getDestinationSyncMode());
        if (originalStreamConfig.getPrimaryKey().size() > 0) {
          outputStreamConfig.setPrimaryKey(originalStreamConfig.getPrimaryKey());
        } else {
          outputStreamConfig.setPrimaryKey(discoveredStreamConfig.getPrimaryKey());
        }

        outputStreamConfig.setAliasName(originalStreamConfig.getAliasName());
        outputStreamConfig.setSelected(originalStream.getConfig().getSelected());
      } else {
        outputStreamConfig = discoveredStream.getConfig();
        outputStreamConfig.setSelected(false);
      }
      final AirbyteStreamAndConfiguration outputStream = new AirbyteStreamAndConfiguration()
          .stream(Jsons.clone(stream))
          .config(outputStreamConfig);
      streams.add(outputStream);
    }
    return new AirbyteCatalog().streams(streams);
  }

  public WebBackendConnectionRead webBackendCreateConnection(final WebBackendConnectionCreate webBackendConnectionCreate)
      throws ConfigNotFoundException, IOException, JsonValidationException {
    final List<UUID> operationIds = createOperations(webBackendConnectionCreate);

    final ConnectionCreate connectionCreate = toConnectionCreate(webBackendConnectionCreate, operationIds);
    return buildWebBackendConnectionRead(connectionsHandler.createConnection(connectionCreate));
  }

  public WebBackendConnectionRead webBackendUpdateConnection(final WebBackendConnectionUpdate webBackendConnectionUpdate)
      throws ConfigNotFoundException, IOException, JsonValidationException {
    final List<UUID> operationIds = updateOperations(webBackendConnectionUpdate);
    final ConnectionUpdate connectionUpdate = toConnectionUpdate(webBackendConnectionUpdate, operationIds);

    final ConnectionRead connectionRead;
    final boolean needReset = MoreBooleans.isTruthy(webBackendConnectionUpdate.getWithRefreshedCatalog());

    if (needReset) {
      final UUID connectionId = webBackendConnectionUpdate.getConnectionId();
      final ConnectionIdRequestBody connectionIdRequestBody = new ConnectionIdRequestBody().connectionId(connectionId);
      final ConnectionStateType stateType = getStateType(connectionIdRequestBody);
      final List<io.airbyte.protocol.models.StreamDescriptor> streamsToReset;

      if (stateType == ConnectionStateType.LEGACY || stateType == ConnectionStateType.NOT_SET || stateType == ConnectionStateType.GLOBAL) {
        streamsToReset = configRepository.getAllStreamsForConnection(connectionId);
      } else {
        final ConfiguredAirbyteCatalog existingConfiguredCatalog =
            configRepository.getConfiguredCatalogForConnection(connectionId);
        final io.airbyte.protocol.models.AirbyteCatalog existingCatalog = CatalogHelpers.configuredCatalogToCatalog(existingConfiguredCatalog);
        final AirbyteCatalog apiExistingCatalog = CatalogConverter.toApi(existingCatalog);
        final AirbyteCatalog newAirbyteCatalog = webBackendConnectionUpdate.getSyncCatalog();
        final CatalogDiff catalogDiff = connectionsHandler.getDiff(apiExistingCatalog, newAirbyteCatalog);
        final List<StreamDescriptor> apiStreamsToReset = getStreamsToReset(catalogDiff);
        streamsToReset = apiStreamsToReset.stream().map(ProtocolConverters::streamDescriptorToProtocol).toList();
<<<<<<< HEAD
        log.error("Existing catalog: " + apiExistingCatalog);
        log.error("newAirbyteCatalog: " + newAirbyteCatalog);
        log.error("Diff: " + catalogDiff);
      }

      connectionsHandler.updateConnection(connectionUpdate);

=======
      }

>>>>>>> 6353e79f
      if (!streamsToReset.isEmpty()) {
        ManualOperationResult manualOperationResult = eventRunner.synchronousResetConnection(
            webBackendConnectionUpdate.getConnectionId(),
            streamsToReset);
        verifyManualOperationResult(manualOperationResult);
        manualOperationResult = eventRunner.startNewManualSync(webBackendConnectionUpdate.getConnectionId());
        verifyManualOperationResult(manualOperationResult);
<<<<<<< HEAD
      } else {
        log.error("Empty!");
=======
>>>>>>> 6353e79f
      }
      connectionRead = connectionsHandler.getConnection(connectionUpdate.getConnectionId());
    } else {
      connectionRead = connectionsHandler.updateConnection(connectionUpdate);
    }

    return buildWebBackendConnectionRead(connectionRead);
  }

  private void verifyManualOperationResult(final ManualOperationResult manualOperationResult) throws IllegalStateException {
    if (manualOperationResult.getFailingReason().isPresent()) {
      throw new IllegalStateException(manualOperationResult.getFailingReason().get());
    }
  }

  private List<UUID> createOperations(final WebBackendConnectionCreate webBackendConnectionCreate)
      throws JsonValidationException, ConfigNotFoundException, IOException {
    final List<UUID> operationIds = new ArrayList<>();
    for (final var operationCreate : webBackendConnectionCreate.getOperations()) {
      operationIds.add(operationsHandler.createOperation(operationCreate).getOperationId());
    }
    return operationIds;
  }

  private List<UUID> updateOperations(final WebBackendConnectionUpdate webBackendConnectionUpdate)
      throws JsonValidationException, ConfigNotFoundException, IOException {
    final ConnectionRead connectionRead = connectionsHandler
        .getConnection(webBackendConnectionUpdate.getConnectionId());
    final List<UUID> originalOperationIds = new ArrayList<>(connectionRead.getOperationIds());
    final List<UUID> operationIds = new ArrayList<>();

    for (final var operationCreateOrUpdate : webBackendConnectionUpdate.getOperations()) {
      if (operationCreateOrUpdate.getOperationId() == null || !originalOperationIds.contains(operationCreateOrUpdate.getOperationId())) {
        final OperationCreate operationCreate = toOperationCreate(operationCreateOrUpdate);
        operationIds.add(operationsHandler.createOperation(operationCreate).getOperationId());
      } else {
        final OperationUpdate operationUpdate = toOperationUpdate(operationCreateOrUpdate);
        operationIds.add(operationsHandler.updateOperation(operationUpdate).getOperationId());
      }
    }
    originalOperationIds.removeAll(operationIds);
    operationsHandler.deleteOperationsForConnection(connectionRead.getConnectionId(), originalOperationIds);
    return operationIds;
  }

  @VisibleForTesting
  protected static OperationCreate toOperationCreate(final WebBackendOperationCreateOrUpdate operationCreateOrUpdate) {
    final OperationCreate operationCreate = new OperationCreate();

    operationCreate.name(operationCreateOrUpdate.getName());
    operationCreate.workspaceId(operationCreateOrUpdate.getWorkspaceId());
    operationCreate.operatorConfiguration(operationCreateOrUpdate.getOperatorConfiguration());

    return operationCreate;
  }

  @VisibleForTesting
  protected static OperationUpdate toOperationUpdate(final WebBackendOperationCreateOrUpdate operationCreateOrUpdate) {
    final OperationUpdate operationUpdate = new OperationUpdate();

    operationUpdate.operationId(operationCreateOrUpdate.getOperationId());
    operationUpdate.name(operationCreateOrUpdate.getName());
    operationUpdate.operatorConfiguration(operationCreateOrUpdate.getOperatorConfiguration());

    return operationUpdate;
  }

  @VisibleForTesting
  protected static ConnectionCreate toConnectionCreate(final WebBackendConnectionCreate webBackendConnectionCreate, final List<UUID> operationIds) {
    final ConnectionCreate connectionCreate = new ConnectionCreate();

    connectionCreate.name(webBackendConnectionCreate.getName());
    connectionCreate.namespaceDefinition(webBackendConnectionCreate.getNamespaceDefinition());
    connectionCreate.namespaceFormat(webBackendConnectionCreate.getNamespaceFormat());
    connectionCreate.prefix(webBackendConnectionCreate.getPrefix());
    connectionCreate.sourceId(webBackendConnectionCreate.getSourceId());
    connectionCreate.destinationId(webBackendConnectionCreate.getDestinationId());
    connectionCreate.operationIds(operationIds);
    connectionCreate.syncCatalog(webBackendConnectionCreate.getSyncCatalog());
    connectionCreate.schedule(webBackendConnectionCreate.getSchedule());
    connectionCreate.status(webBackendConnectionCreate.getStatus());
    connectionCreate.resourceRequirements(webBackendConnectionCreate.getResourceRequirements());
    connectionCreate.sourceCatalogId(webBackendConnectionCreate.getSourceCatalogId());

    return connectionCreate;
  }

  @VisibleForTesting
  protected static ConnectionUpdate toConnectionUpdate(final WebBackendConnectionUpdate webBackendConnectionUpdate, final List<UUID> operationIds) {
    final ConnectionUpdate connectionUpdate = new ConnectionUpdate();

    connectionUpdate.connectionId(webBackendConnectionUpdate.getConnectionId());
    connectionUpdate.namespaceDefinition(webBackendConnectionUpdate.getNamespaceDefinition());
    connectionUpdate.namespaceFormat(webBackendConnectionUpdate.getNamespaceFormat());
    connectionUpdate.prefix(webBackendConnectionUpdate.getPrefix());
    connectionUpdate.name(webBackendConnectionUpdate.getName());
    connectionUpdate.operationIds(operationIds);
    connectionUpdate.syncCatalog(webBackendConnectionUpdate.getSyncCatalog());
    connectionUpdate.schedule(webBackendConnectionUpdate.getSchedule());
    connectionUpdate.status(webBackendConnectionUpdate.getStatus());
    connectionUpdate.resourceRequirements(webBackendConnectionUpdate.getResourceRequirements());
    connectionUpdate.sourceCatalogId(webBackendConnectionUpdate.getSourceCatalogId());

    return connectionUpdate;
  }

  @VisibleForTesting
  protected static ConnectionSearch toConnectionSearch(final WebBackendConnectionSearch webBackendConnectionSearch) {
    return new ConnectionSearch()
        .name(webBackendConnectionSearch.getName())
        .connectionId(webBackendConnectionSearch.getConnectionId())
        .source(webBackendConnectionSearch.getSource())
        .sourceId(webBackendConnectionSearch.getSourceId())
        .destination(webBackendConnectionSearch.getDestination())
        .destinationId(webBackendConnectionSearch.getDestinationId())
        .namespaceDefinition(webBackendConnectionSearch.getNamespaceDefinition())
        .namespaceFormat(webBackendConnectionSearch.getNamespaceFormat())
        .prefix(webBackendConnectionSearch.getPrefix())
        .schedule(webBackendConnectionSearch.getSchedule())
        .status(webBackendConnectionSearch.getStatus());
  }

  @VisibleForTesting
  static List<StreamDescriptor> getStreamsToReset(final CatalogDiff catalogDiff) {
    return catalogDiff.getTransforms().stream().map(StreamTransform::getStreamDescriptor).toList();
  }

  /**
   * Equivalent to {@see io.airbyte.integrations.base.AirbyteStreamNameNamespacePair}. Intentionally
   * not using that class because it doesn't make sense for airbyte-server to depend on
   * base-java-integration.
   */
  private record Stream(String name, String namespace) {

  }

}<|MERGE_RESOLUTION|>--- conflicted
+++ resolved
@@ -381,18 +381,10 @@
         final CatalogDiff catalogDiff = connectionsHandler.getDiff(apiExistingCatalog, newAirbyteCatalog);
         final List<StreamDescriptor> apiStreamsToReset = getStreamsToReset(catalogDiff);
         streamsToReset = apiStreamsToReset.stream().map(ProtocolConverters::streamDescriptorToProtocol).toList();
-<<<<<<< HEAD
-        log.error("Existing catalog: " + apiExistingCatalog);
-        log.error("newAirbyteCatalog: " + newAirbyteCatalog);
-        log.error("Diff: " + catalogDiff);
       }
 
       connectionsHandler.updateConnection(connectionUpdate);
 
-=======
-      }
-
->>>>>>> 6353e79f
       if (!streamsToReset.isEmpty()) {
         ManualOperationResult manualOperationResult = eventRunner.synchronousResetConnection(
             webBackendConnectionUpdate.getConnectionId(),
@@ -400,11 +392,6 @@
         verifyManualOperationResult(manualOperationResult);
         manualOperationResult = eventRunner.startNewManualSync(webBackendConnectionUpdate.getConnectionId());
         verifyManualOperationResult(manualOperationResult);
-<<<<<<< HEAD
-      } else {
-        log.error("Empty!");
-=======
->>>>>>> 6353e79f
       }
       connectionRead = connectionsHandler.getConnection(connectionUpdate.getConnectionId());
     } else {
