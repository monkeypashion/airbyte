/*
 * Copyright (c) 2022 Airbyte, Inc., all rights reserved.
 */

package io.airbyte.server.handlers;

import com.fasterxml.jackson.databind.JsonNode;
import com.fasterxml.jackson.databind.ObjectMapper;
import com.github.slugify.Slugify;
import com.google.common.base.Preconditions;
import com.google.common.base.Strings;
import io.airbyte.analytics.TrackingClientSingleton;
import io.airbyte.api.model.generated.ConnectionRead;
import io.airbyte.api.model.generated.DestinationRead;
import io.airbyte.api.model.generated.Geography;
import io.airbyte.api.model.generated.Notification;
import io.airbyte.api.model.generated.NotificationRead;
import io.airbyte.api.model.generated.NotificationRead.StatusEnum;
import io.airbyte.api.model.generated.SlugRequestBody;
import io.airbyte.api.model.generated.SourceRead;
import io.airbyte.api.model.generated.WorkspaceCreate;
import io.airbyte.api.model.generated.WorkspaceGiveFeedback;
import io.airbyte.api.model.generated.WorkspaceIdRequestBody;
import io.airbyte.api.model.generated.WorkspaceRead;
import io.airbyte.api.model.generated.WorkspaceReadList;
import io.airbyte.api.model.generated.WorkspaceUpdate;
import io.airbyte.api.model.generated.WorkspaceUpdateName;
import io.airbyte.commons.enums.Enums;
import io.airbyte.config.StandardWorkspace;
import io.airbyte.config.persistence.ConfigNotFoundException;
import io.airbyte.config.persistence.ConfigRepository;
<<<<<<< HEAD
import io.airbyte.config.persistence.SecretsRepositoryReader;
=======
>>>>>>> ca198ecf
import io.airbyte.config.persistence.SecretsRepositoryWriter;
import io.airbyte.notification.NotificationClient;
import io.airbyte.server.converters.NotificationConverter;
import io.airbyte.server.errors.IdNotFoundKnownException;
import io.airbyte.server.errors.InternalServerKnownException;
import io.airbyte.server.errors.ValueConflictKnownException;
import io.airbyte.validation.json.JsonValidationException;
import java.io.IOException;
import java.util.List;
import java.util.UUID;
import java.util.function.Supplier;
import java.util.stream.Collectors;
import org.apache.commons.lang3.RandomStringUtils;
import org.slf4j.Logger;
import org.slf4j.LoggerFactory;

public class WorkspacesHandler {

  private static final Logger LOGGER = LoggerFactory.getLogger(WorkspacesHandler.class);
  private final ConfigRepository configRepository;
<<<<<<< HEAD

  private final SecretsRepositoryReader secretsRepositoryReader;
=======
>>>>>>> ca198ecf
  private final SecretsRepositoryWriter secretsRepositoryWriter;
  private final ConnectionsHandler connectionsHandler;
  private final DestinationHandler destinationHandler;
  private final SourceHandler sourceHandler;
  private final Supplier<UUID> uuidSupplier;
  private final Slugify slugify;

  public WorkspacesHandler(final ConfigRepository configRepository,
<<<<<<< HEAD
                           final SecretsRepositoryReader secretsRepositoryReader,
=======
>>>>>>> ca198ecf
                           final SecretsRepositoryWriter secretsRepositoryWriter,
                           final ConnectionsHandler connectionsHandler,
                           final DestinationHandler destinationHandler,
                           final SourceHandler sourceHandler) {
<<<<<<< HEAD
    this(configRepository, secretsRepositoryReader, secretsRepositoryWriter, connectionsHandler, destinationHandler, sourceHandler, UUID::randomUUID);
  }

  public WorkspacesHandler(final ConfigRepository configRepository,
                           final SecretsRepositoryReader secretsRepositoryReader,
=======
    this(configRepository, secretsRepositoryWriter, connectionsHandler, destinationHandler, sourceHandler, UUID::randomUUID);
  }

  public WorkspacesHandler(final ConfigRepository configRepository,
>>>>>>> ca198ecf
                           final SecretsRepositoryWriter secretsRepositoryWriter,
                           final ConnectionsHandler connectionsHandler,
                           final DestinationHandler destinationHandler,
                           final SourceHandler sourceHandler,
                           final Supplier<UUID> uuidSupplier) {
    this.configRepository = configRepository;
<<<<<<< HEAD
    this.secretsRepositoryReader = secretsRepositoryReader;
=======
>>>>>>> ca198ecf
    this.secretsRepositoryWriter = secretsRepositoryWriter;
    this.connectionsHandler = connectionsHandler;
    this.destinationHandler = destinationHandler;
    this.sourceHandler = sourceHandler;
    this.uuidSupplier = uuidSupplier;
    this.slugify = new Slugify();
  }

  public WorkspaceRead createWorkspace(final WorkspaceCreate workspaceCreate)
      throws JsonValidationException, IOException, ValueConflictKnownException {

    final String email = workspaceCreate.getEmail();
    final Boolean anonymousDataCollection = workspaceCreate.getAnonymousDataCollection();
    final Boolean news = workspaceCreate.getNews();
    final Boolean securityUpdates = workspaceCreate.getSecurityUpdates();
    final Boolean displaySetupWizard = workspaceCreate.getDisplaySetupWizard();

    // if not set on the workspaceCreate, set the defaultGeography to AUTO
    final io.airbyte.config.Geography defaultGeography = workspaceCreate.getDefaultGeography() != null
        ? Enums.convertTo(workspaceCreate.getDefaultGeography(), io.airbyte.config.Geography.class)
        : io.airbyte.config.Geography.AUTO;

    final StandardWorkspace workspace = new StandardWorkspace()
        .withWorkspaceId(uuidSupplier.get())
        .withCustomerId(uuidSupplier.get())
        .withName(workspaceCreate.getName())
        .withSlug(generateUniqueSlug(workspaceCreate.getName()))
        .withInitialSetupComplete(false)
        .withAnonymousDataCollection(anonymousDataCollection != null ? anonymousDataCollection : false)
        .withNews(news != null ? news : false)
        .withSecurityUpdates(securityUpdates != null ? securityUpdates : false)
        .withDisplaySetupWizard(displaySetupWizard != null ? displaySetupWizard : false)
        .withTombstone(false)
<<<<<<< HEAD
        .withNotifications(NotificationConverter.toConfigList(workspaceCreate.getNotifications()));
    if (workspaceCreate.getWebhookConfigs() != null) {
      workspace.withWebhookOperationConfigs(new ObjectMapper().convertValue(workspaceCreate.getWebhookConfigs(), JsonNode.class));
    }
=======
        .withNotifications(NotificationConverter.toConfigList(workspaceCreate.getNotifications()))
        .withDefaultGeography(defaultGeography);
>>>>>>> ca198ecf

    if (!Strings.isNullOrEmpty(email)) {
      workspace.withEmail(email);
    }

<<<<<<< HEAD
    persistStandardWorkspace(workspace);

    return buildWorkspaceRead(workspace);
=======
    return persistStandardWorkspace(workspace);
>>>>>>> ca198ecf
  }

  public void deleteWorkspace(final WorkspaceIdRequestBody workspaceIdRequestBody)
      throws JsonValidationException, IOException, ConfigNotFoundException {
    // get existing implementation
    final StandardWorkspace persistedWorkspace = configRepository.getStandardWorkspaceNoSecrets(workspaceIdRequestBody.getWorkspaceId(), false);

    // disable all connections associated with this workspace
    for (final ConnectionRead connectionRead : connectionsHandler.listConnectionsForWorkspace(workspaceIdRequestBody).getConnections()) {
      connectionsHandler.deleteConnection(connectionRead.getConnectionId());
    }

    // disable all destinations associated with this workspace
    for (final DestinationRead destinationRead : destinationHandler.listDestinationsForWorkspace(workspaceIdRequestBody).getDestinations()) {
      destinationHandler.deleteDestination(destinationRead);
    }

    // disable all sources associated with this workspace
    for (final SourceRead sourceRead : sourceHandler.listSourcesForWorkspace(workspaceIdRequestBody).getSources()) {
      sourceHandler.deleteSource(sourceRead);
    }

    persistedWorkspace.withTombstone(true);
<<<<<<< HEAD
    configRepository.writeStandardWorkspaceNoSecrets(persistedWorkspace);
=======
    persistStandardWorkspace(persistedWorkspace);
>>>>>>> ca198ecf
  }

  public WorkspaceReadList listWorkspaces() throws JsonValidationException, IOException {
    final List<WorkspaceRead> reads = configRepository.listStandardWorkspaces(false).stream()
        .map(WorkspacesHandler::buildWorkspaceRead)
        .collect(Collectors.toList());
    return new WorkspaceReadList().workspaces(reads);
  }

  public WorkspaceRead getWorkspace(final WorkspaceIdRequestBody workspaceIdRequestBody)
      throws JsonValidationException, IOException, ConfigNotFoundException {
    final UUID workspaceId = workspaceIdRequestBody.getWorkspaceId();
<<<<<<< HEAD
    LOGGER.info(secretsRepositoryReader.toString());
    final StandardWorkspace workspace = configRepository.getStandardWorkspace(workspaceId, false);
    LOGGER.info("workspace: {}", workspace);
    final WorkspaceRead read = buildWorkspaceRead(workspace);
    LOGGER.info("workspace read: {}", read);
    return read;
=======
    final StandardWorkspace workspace = configRepository.getStandardWorkspaceNoSecrets(workspaceId, false);
    return buildWorkspaceRead(workspace);
>>>>>>> ca198ecf
  }

  @SuppressWarnings("unused")
  public WorkspaceRead getWorkspaceBySlug(final SlugRequestBody slugRequestBody)
      throws JsonValidationException, IOException, ConfigNotFoundException {
    // for now we assume there is one workspace and it has a default uuid.
    final StandardWorkspace workspace = configRepository.getWorkspaceBySlug(slugRequestBody.getSlug(), false);
    return buildWorkspaceRead(workspace);
  }

  public WorkspaceRead updateWorkspace(final WorkspaceUpdate workspacePatch) throws ConfigNotFoundException, IOException, JsonValidationException {
    final UUID workspaceId = workspacePatch.getWorkspaceId();

    LOGGER.debug("Starting updateWorkspace for workspaceId {}...", workspaceId);
    LOGGER.debug("Incoming workspacePatch: {}", workspacePatch);

    final StandardWorkspace workspace = configRepository.getStandardWorkspaceNoSecrets(workspaceId, false);
    LOGGER.debug("Initial workspace: {}", workspace);

    validateWorkspacePatch(workspace, workspacePatch);

    LOGGER.debug("Initial WorkspaceRead: {}", buildWorkspaceRead(workspace));

    applyPatchToStandardWorkspace(workspace, workspacePatch);

    LOGGER.debug("Patched Workspace before persisting: {}", workspace);
<<<<<<< HEAD
    persistStandardWorkspace(workspace);
    // configRepository.writeStandardWorkspaceNoSecrets(workspace);
=======

    persistStandardWorkspace(workspace);
>>>>>>> ca198ecf

    // after updating email or tracking info, we need to re-identify the instance.
    TrackingClientSingleton.get().identify(workspaceId);

    return buildWorkspaceReadFromId(workspaceId);
  }

  public WorkspaceRead updateWorkspaceName(final WorkspaceUpdateName workspaceUpdateName)
      throws JsonValidationException, ConfigNotFoundException, IOException {
    final UUID workspaceId = workspaceUpdateName.getWorkspaceId();

    final StandardWorkspace persistedWorkspace = configRepository.getStandardWorkspaceNoSecrets(workspaceId, false);

    persistedWorkspace
        .withName(workspaceUpdateName.getName())
        .withSlug(generateUniqueSlug(workspaceUpdateName.getName()));

<<<<<<< HEAD
    configRepository.writeStandardWorkspaceNoSecrets(persistedWorkspace);
=======
    persistStandardWorkspace(persistedWorkspace);
>>>>>>> ca198ecf

    return buildWorkspaceReadFromId(workspaceId);
  }

  public NotificationRead tryNotification(final Notification notification) {
    try {
      final NotificationClient notificationClient = NotificationClient.createNotificationClient(NotificationConverter.toConfig(notification));
      final String messageFormat = "Hello World! This is a test from Airbyte to try %s notification settings for sync %s";
      final boolean failureNotified = notificationClient.notifyFailure(String.format(messageFormat, notification.getNotificationType(), "failures"));
      final boolean successNotified = notificationClient.notifySuccess(String.format(messageFormat, notification.getNotificationType(), "successes"));
      if (failureNotified || successNotified) {
        return new NotificationRead().status(StatusEnum.SUCCEEDED);
      }
    } catch (final IllegalArgumentException e) {
      throw new IdNotFoundKnownException(e.getMessage(), notification.getNotificationType().name(), e);
    } catch (final IOException | InterruptedException e) {
      return new NotificationRead().status(StatusEnum.FAILED).message(e.getMessage());
    }
    return new NotificationRead().status(StatusEnum.FAILED);
  }

  public void setFeedbackDone(final WorkspaceGiveFeedback workspaceGiveFeedback)
      throws JsonValidationException, ConfigNotFoundException, IOException {
    configRepository.setFeedback(workspaceGiveFeedback.getWorkspaceId());
  }

  private WorkspaceRead buildWorkspaceReadFromId(final UUID workspaceId) throws ConfigNotFoundException, IOException, JsonValidationException {
    final StandardWorkspace workspace = configRepository.getStandardWorkspaceNoSecrets(workspaceId, false);
    return buildWorkspaceRead(workspace);
  }

  private String generateUniqueSlug(final String workspaceName) throws JsonValidationException, IOException {
    final String proposedSlug = slugify.slugify(workspaceName);

    // todo (cgardens) - this is going to be too expensive once there are too many workspaces. needs to
    // be replaced with an actual sql query. e.g. SELECT COUNT(*) WHERE slug=%s;
    boolean isSlugUsed = configRepository.getWorkspaceBySlugOptional(proposedSlug, true).isPresent();
    String resolvedSlug = proposedSlug;
    final int MAX_ATTEMPTS = 10;
    int count = 0;
    while (isSlugUsed) {
      // todo (cgardens) - this is still susceptible to a race condition where we randomly generate the
      // same slug in two different threads. this should be very unlikely. we can fix this by exposing
      // database transaction, but that is not something we can do quickly.
      resolvedSlug = proposedSlug + "-" + RandomStringUtils.randomAlphabetic(8);
      isSlugUsed = configRepository.getWorkspaceBySlugOptional(resolvedSlug, true).isPresent();
      count++;
      if (count > MAX_ATTEMPTS) {
        throw new InternalServerKnownException(String.format("could not generate a valid slug after %s tries.", MAX_ATTEMPTS));
      }
    }

    return resolvedSlug;
  }

  private static WorkspaceRead buildWorkspaceRead(final StandardWorkspace workspace) {
    return new WorkspaceRead()
        .workspaceId(workspace.getWorkspaceId())
        .customerId(workspace.getCustomerId())
        .email(workspace.getEmail())
        .name(workspace.getName())
        .slug(workspace.getSlug())
        .initialSetupComplete(workspace.getInitialSetupComplete())
        .displaySetupWizard(workspace.getDisplaySetupWizard())
        .anonymousDataCollection(workspace.getAnonymousDataCollection())
        .news(workspace.getNews())
        .securityUpdates(workspace.getSecurityUpdates())
        .notifications(NotificationConverter.toApiList(workspace.getNotifications()))
<<<<<<< HEAD
        .webhookConfigs(workspace.getWebhookOperationConfigs());
=======
        .defaultGeography(Enums.convertTo(workspace.getDefaultGeography(), Geography.class));
>>>>>>> ca198ecf
  }

  private void validateWorkspacePatch(final StandardWorkspace persistedWorkspace, final WorkspaceUpdate workspacePatch) {
    Preconditions.checkArgument(persistedWorkspace.getWorkspaceId().equals(workspacePatch.getWorkspaceId()));
  }

  private void applyPatchToStandardWorkspace(final StandardWorkspace workspace, final WorkspaceUpdate workspacePatch) {
    if (workspacePatch.getAnonymousDataCollection() != null) {
      workspace.setAnonymousDataCollection(workspacePatch.getAnonymousDataCollection());
    }
    if (workspacePatch.getNews() != null) {
      workspace.setNews(workspacePatch.getNews());
    }
    if (workspacePatch.getDisplaySetupWizard() != null) {
      workspace.setDisplaySetupWizard(workspacePatch.getDisplaySetupWizard());
    }
    if (workspacePatch.getSecurityUpdates() != null) {
      workspace.setSecurityUpdates(workspacePatch.getSecurityUpdates());
    }
    if (!Strings.isNullOrEmpty(workspacePatch.getEmail())) {
      workspace.setEmail(workspacePatch.getEmail());
    }
    if (workspacePatch.getInitialSetupComplete() != null) {
      workspace.setInitialSetupComplete(workspacePatch.getInitialSetupComplete());
    }
    if (workspacePatch.getNotifications() != null) {
      workspace.setNotifications(NotificationConverter.toConfigList(workspacePatch.getNotifications()));
    }
<<<<<<< HEAD
    if (workspacePatch.getWebhookConfigs() != null) {
      workspace.setWebhookOperationConfigs(new ObjectMapper().convertValue(workspacePatch.getWebhookConfigs(), JsonNode.class));
    }
  }

  private void persistStandardWorkspace(final StandardWorkspace workspace) throws JsonValidationException, IOException {
    LOGGER.info("persisting: {}", workspace);
    secretsRepositoryWriter.writeWorkspace(workspace);
=======
    if (workspacePatch.getDefaultGeography() != null) {
      workspace.setDefaultGeography(
          Enums.convertTo(workspacePatch.getDefaultGeography(), io.airbyte.config.Geography.class));
    }
  }

  private WorkspaceRead persistStandardWorkspace(final StandardWorkspace workspace) throws JsonValidationException, IOException {
    secretsRepositoryWriter.writeWorkspace(workspace);
    return buildWorkspaceRead(workspace);
>>>>>>> ca198ecf
  }

}<|MERGE_RESOLUTION|>--- conflicted
+++ resolved
@@ -29,10 +29,6 @@
 import io.airbyte.config.StandardWorkspace;
 import io.airbyte.config.persistence.ConfigNotFoundException;
 import io.airbyte.config.persistence.ConfigRepository;
-<<<<<<< HEAD
-import io.airbyte.config.persistence.SecretsRepositoryReader;
-=======
->>>>>>> ca198ecf
 import io.airbyte.config.persistence.SecretsRepositoryWriter;
 import io.airbyte.notification.NotificationClient;
 import io.airbyte.server.converters.NotificationConverter;
@@ -53,11 +49,6 @@
 
   private static final Logger LOGGER = LoggerFactory.getLogger(WorkspacesHandler.class);
   private final ConfigRepository configRepository;
-<<<<<<< HEAD
-
-  private final SecretsRepositoryReader secretsRepositoryReader;
-=======
->>>>>>> ca198ecf
   private final SecretsRepositoryWriter secretsRepositoryWriter;
   private final ConnectionsHandler connectionsHandler;
   private final DestinationHandler destinationHandler;
@@ -66,36 +57,21 @@
   private final Slugify slugify;
 
   public WorkspacesHandler(final ConfigRepository configRepository,
-<<<<<<< HEAD
-                           final SecretsRepositoryReader secretsRepositoryReader,
-=======
->>>>>>> ca198ecf
+
                            final SecretsRepositoryWriter secretsRepositoryWriter,
                            final ConnectionsHandler connectionsHandler,
                            final DestinationHandler destinationHandler,
                            final SourceHandler sourceHandler) {
-<<<<<<< HEAD
-    this(configRepository, secretsRepositoryReader, secretsRepositoryWriter, connectionsHandler, destinationHandler, sourceHandler, UUID::randomUUID);
+    this(configRepository, secretsRepositoryWriter, connectionsHandler, destinationHandler, sourceHandler, UUID::randomUUID);
   }
 
   public WorkspacesHandler(final ConfigRepository configRepository,
-                           final SecretsRepositoryReader secretsRepositoryReader,
-=======
-    this(configRepository, secretsRepositoryWriter, connectionsHandler, destinationHandler, sourceHandler, UUID::randomUUID);
-  }
-
-  public WorkspacesHandler(final ConfigRepository configRepository,
->>>>>>> ca198ecf
                            final SecretsRepositoryWriter secretsRepositoryWriter,
                            final ConnectionsHandler connectionsHandler,
                            final DestinationHandler destinationHandler,
                            final SourceHandler sourceHandler,
                            final Supplier<UUID> uuidSupplier) {
     this.configRepository = configRepository;
-<<<<<<< HEAD
-    this.secretsRepositoryReader = secretsRepositoryReader;
-=======
->>>>>>> ca198ecf
     this.secretsRepositoryWriter = secretsRepositoryWriter;
     this.connectionsHandler = connectionsHandler;
     this.destinationHandler = destinationHandler;
@@ -129,27 +105,20 @@
         .withSecurityUpdates(securityUpdates != null ? securityUpdates : false)
         .withDisplaySetupWizard(displaySetupWizard != null ? displaySetupWizard : false)
         .withTombstone(false)
-<<<<<<< HEAD
-        .withNotifications(NotificationConverter.toConfigList(workspaceCreate.getNotifications()));
+        .withNotifications(NotificationConverter.toConfigList(workspaceCreate.getNotifications()))
+        .withDefaultGeography(defaultGeography);
+
     if (workspaceCreate.getWebhookConfigs() != null) {
       workspace.withWebhookOperationConfigs(new ObjectMapper().convertValue(workspaceCreate.getWebhookConfigs(), JsonNode.class));
     }
-=======
-        .withNotifications(NotificationConverter.toConfigList(workspaceCreate.getNotifications()))
-        .withDefaultGeography(defaultGeography);
->>>>>>> ca198ecf
-
     if (!Strings.isNullOrEmpty(email)) {
       workspace.withEmail(email);
     }
 
-<<<<<<< HEAD
     persistStandardWorkspace(workspace);
 
     return buildWorkspaceRead(workspace);
-=======
-    return persistStandardWorkspace(workspace);
->>>>>>> ca198ecf
+
   }
 
   public void deleteWorkspace(final WorkspaceIdRequestBody workspaceIdRequestBody)
@@ -173,11 +142,7 @@
     }
 
     persistedWorkspace.withTombstone(true);
-<<<<<<< HEAD
-    configRepository.writeStandardWorkspaceNoSecrets(persistedWorkspace);
-=======
     persistStandardWorkspace(persistedWorkspace);
->>>>>>> ca198ecf
   }
 
   public WorkspaceReadList listWorkspaces() throws JsonValidationException, IOException {
@@ -190,17 +155,8 @@
   public WorkspaceRead getWorkspace(final WorkspaceIdRequestBody workspaceIdRequestBody)
       throws JsonValidationException, IOException, ConfigNotFoundException {
     final UUID workspaceId = workspaceIdRequestBody.getWorkspaceId();
-<<<<<<< HEAD
-    LOGGER.info(secretsRepositoryReader.toString());
-    final StandardWorkspace workspace = configRepository.getStandardWorkspace(workspaceId, false);
-    LOGGER.info("workspace: {}", workspace);
-    final WorkspaceRead read = buildWorkspaceRead(workspace);
-    LOGGER.info("workspace read: {}", read);
-    return read;
-=======
     final StandardWorkspace workspace = configRepository.getStandardWorkspaceNoSecrets(workspaceId, false);
     return buildWorkspaceRead(workspace);
->>>>>>> ca198ecf
   }
 
   @SuppressWarnings("unused")
@@ -227,13 +183,8 @@
     applyPatchToStandardWorkspace(workspace, workspacePatch);
 
     LOGGER.debug("Patched Workspace before persisting: {}", workspace);
-<<<<<<< HEAD
+
     persistStandardWorkspace(workspace);
-    // configRepository.writeStandardWorkspaceNoSecrets(workspace);
-=======
-
-    persistStandardWorkspace(workspace);
->>>>>>> ca198ecf
 
     // after updating email or tracking info, we need to re-identify the instance.
     TrackingClientSingleton.get().identify(workspaceId);
@@ -251,11 +202,7 @@
         .withName(workspaceUpdateName.getName())
         .withSlug(generateUniqueSlug(workspaceUpdateName.getName()));
 
-<<<<<<< HEAD
-    configRepository.writeStandardWorkspaceNoSecrets(persistedWorkspace);
-=======
     persistStandardWorkspace(persistedWorkspace);
->>>>>>> ca198ecf
 
     return buildWorkspaceReadFromId(workspaceId);
   }
@@ -324,11 +271,8 @@
         .news(workspace.getNews())
         .securityUpdates(workspace.getSecurityUpdates())
         .notifications(NotificationConverter.toApiList(workspace.getNotifications()))
-<<<<<<< HEAD
-        .webhookConfigs(workspace.getWebhookOperationConfigs());
-=======
+        .webhookConfigs(workspace.getWebhookOperationConfigs())
         .defaultGeography(Enums.convertTo(workspace.getDefaultGeography(), Geography.class));
->>>>>>> ca198ecf
   }
 
   private void validateWorkspacePatch(final StandardWorkspace persistedWorkspace, final WorkspaceUpdate workspacePatch) {
@@ -357,16 +301,9 @@
     if (workspacePatch.getNotifications() != null) {
       workspace.setNotifications(NotificationConverter.toConfigList(workspacePatch.getNotifications()));
     }
-<<<<<<< HEAD
     if (workspacePatch.getWebhookConfigs() != null) {
       workspace.setWebhookOperationConfigs(new ObjectMapper().convertValue(workspacePatch.getWebhookConfigs(), JsonNode.class));
     }
-  }
-
-  private void persistStandardWorkspace(final StandardWorkspace workspace) throws JsonValidationException, IOException {
-    LOGGER.info("persisting: {}", workspace);
-    secretsRepositoryWriter.writeWorkspace(workspace);
-=======
     if (workspacePatch.getDefaultGeography() != null) {
       workspace.setDefaultGeography(
           Enums.convertTo(workspacePatch.getDefaultGeography(), io.airbyte.config.Geography.class));
@@ -376,7 +313,6 @@
   private WorkspaceRead persistStandardWorkspace(final StandardWorkspace workspace) throws JsonValidationException, IOException {
     secretsRepositoryWriter.writeWorkspace(workspace);
     return buildWorkspaceRead(workspace);
->>>>>>> ca198ecf
   }
 
 }