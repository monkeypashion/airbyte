/*
 * Copyright (c) 2022 Airbyte, Inc., all rights reserved.
 */

package io.airbyte.server;

import io.airbyte.commons.version.AirbyteVersion;
import io.airbyte.server.apis.AttemptApiController;
import io.airbyte.server.apis.ConnectionApiController;
import io.airbyte.server.apis.DbMigrationApiController;
import io.airbyte.server.apis.DestinationApiController;
import io.airbyte.server.apis.DestinationDefinitionApiController;
import io.airbyte.server.apis.DestinationDefinitionSpecificationApiController;
import io.airbyte.server.apis.DestinationOauthApiController;
import io.airbyte.server.apis.HealthApiController;
import io.airbyte.server.apis.JobsApiController;
import io.airbyte.server.apis.LogsApiController;
import io.airbyte.server.apis.NotificationsApiController;
import io.airbyte.server.apis.OpenapiApiController;
import io.airbyte.server.apis.OperationApiController;
import io.airbyte.server.apis.SchedulerApiController;
import io.airbyte.server.apis.SourceApiController;
import io.airbyte.server.apis.SourceDefinitionApiController;
import io.airbyte.server.apis.SourceDefinitionSpecificationApiController;
import io.airbyte.server.apis.SourceOauthApiController;
import io.airbyte.server.apis.StateApiController;
import io.airbyte.server.apis.WebBackendApiController;
import io.airbyte.server.apis.WorkspaceApiController;
import io.airbyte.server.apis.binders.AttemptApiBinder;
import io.airbyte.server.apis.binders.ConnectionApiBinder;
import io.airbyte.server.apis.binders.DbMigrationBinder;
import io.airbyte.server.apis.binders.DestinationApiBinder;
import io.airbyte.server.apis.binders.DestinationDefinitionApiBinder;
import io.airbyte.server.apis.binders.DestinationDefinitionSpecificationApiBinder;
import io.airbyte.server.apis.binders.DestinationOauthApiBinder;
import io.airbyte.server.apis.binders.HealthApiBinder;
import io.airbyte.server.apis.binders.JobsApiBinder;
import io.airbyte.server.apis.binders.LogsApiBinder;
import io.airbyte.server.apis.binders.NotificationApiBinder;
import io.airbyte.server.apis.binders.OpenapiApiBinder;
import io.airbyte.server.apis.binders.OperationApiBinder;
import io.airbyte.server.apis.binders.SchedulerApiBinder;
import io.airbyte.server.apis.binders.SourceApiBinder;
import io.airbyte.server.apis.binders.SourceDefinitionApiBinder;
import io.airbyte.server.apis.binders.SourceDefinitionSpecificationApiBinder;
import io.airbyte.server.apis.binders.SourceOauthApiBinder;
import io.airbyte.server.apis.binders.StateApiBinder;
import io.airbyte.server.apis.binders.WebBackendApiBinder;
import io.airbyte.server.apis.binders.WorkspaceApiBinder;
import io.airbyte.server.apis.factories.AttemptApiFactory;
import io.airbyte.server.apis.factories.ConnectionApiFactory;
import io.airbyte.server.apis.factories.DbMigrationApiFactory;
import io.airbyte.server.apis.factories.DestinationApiFactory;
import io.airbyte.server.apis.factories.DestinationDefinitionApiFactory;
import io.airbyte.server.apis.factories.DestinationDefinitionSpecificationApiFactory;
import io.airbyte.server.apis.factories.DestinationOauthApiFactory;
import io.airbyte.server.apis.factories.HealthApiFactory;
import io.airbyte.server.apis.factories.JobsApiFactory;
import io.airbyte.server.apis.factories.LogsApiFactory;
import io.airbyte.server.apis.factories.NotificationsApiFactory;
import io.airbyte.server.apis.factories.OpenapiApiFactory;
import io.airbyte.server.apis.factories.OperationApiFactory;
import io.airbyte.server.apis.factories.SchedulerApiFactory;
import io.airbyte.server.apis.factories.SourceApiFactory;
import io.airbyte.server.apis.factories.SourceDefinitionApiFactory;
import io.airbyte.server.apis.factories.SourceDefinitionSpecificationApiFactory;
import io.airbyte.server.apis.factories.SourceOauthApiFactory;
import io.airbyte.server.apis.factories.StateApiFactory;
import io.airbyte.server.apis.factories.WebBackendApiFactory;
import io.airbyte.server.apis.factories.WorkspaceApiFactory;
import io.airbyte.server.handlers.AttemptHandler;
import io.airbyte.server.handlers.ConnectionsHandler;
import io.airbyte.server.handlers.DbMigrationHandler;
import io.airbyte.server.handlers.DestinationDefinitionsHandler;
import io.airbyte.server.handlers.DestinationHandler;
import io.airbyte.server.handlers.HealthCheckHandler;
import io.airbyte.server.handlers.JobHistoryHandler;
import io.airbyte.server.handlers.LogsHandler;
import io.airbyte.server.handlers.OAuthHandler;
import io.airbyte.server.handlers.OpenApiConfigHandler;
import io.airbyte.server.handlers.OperationsHandler;
import io.airbyte.server.handlers.SchedulerHandler;
import io.airbyte.server.handlers.SourceDefinitionsHandler;
import io.airbyte.server.handlers.SourceHandler;
import io.airbyte.server.handlers.StateHandler;
import io.airbyte.server.handlers.WebBackendConnectionsHandler;
import io.airbyte.server.handlers.WebBackendGeographiesHandler;
import io.airbyte.server.handlers.WorkspacesHandler;
import java.util.Map;
import java.util.Set;
import org.slf4j.MDC;

public interface ServerFactory {

  ServerRunnable create(final AirbyteVersion airbyteVersion,
                        final AttemptHandler attemptHandler,
                        final ConnectionsHandler connectionsHandler,
                        final DbMigrationHandler dbMigrationHandler,
                        final DestinationDefinitionsHandler destinationDefinitionsHandler,
                        final DestinationHandler destinationApiHandler,
                        final HealthCheckHandler healthCheckHandler,
                        final JobHistoryHandler jobHistoryHandler,
                        final LogsHandler logsHandler,
                        final OAuthHandler oAuthHandler,
                        final OpenApiConfigHandler openApiConfigHandler,
                        final OperationsHandler operationsHandler,
                        final SchedulerHandler schedulerHandler,
                        final SourceHandler sourceHandler,
                        final SourceDefinitionsHandler sourceDefinitionsHandler,
                        final StateHandler stateHandler,
                        final WorkspacesHandler workspacesHandler,
                        final WebBackendConnectionsHandler webBackendConnectionsHandler,
                        final WebBackendGeographiesHandler webBackendGeographiesHandler);

  class Api implements ServerFactory {

    @Override
    public ServerRunnable create(final AirbyteVersion airbyteVersion,
                                 final AttemptHandler attemptHandler,
                                 final ConnectionsHandler connectionsHandler,
                                 final DbMigrationHandler dbMigrationHandler,
                                 final DestinationDefinitionsHandler destinationDefinitionsHandler,
                                 final DestinationHandler destinationApiHandler,
                                 final HealthCheckHandler healthCheckHandler,
                                 final JobHistoryHandler jobHistoryHandler,
                                 final LogsHandler logsHandler,
                                 final OAuthHandler oAuthHandler,
                                 final OpenApiConfigHandler openApiConfigHandler,
                                 final OperationsHandler operationsHandler,
                                 final SchedulerHandler schedulerHandler,
                                 final SourceHandler sourceHandler,
                                 final SourceDefinitionsHandler sourceDefinitionsHandler,
                                 final StateHandler stateHandler,
                                 final WorkspacesHandler workspacesHandler,
                                 final WebBackendConnectionsHandler webBackendConnectionsHandler,
                                 final WebBackendGeographiesHandler webBackendGeographiesHandler) {

<<<<<<< HEAD
      final Map<String, String> mdc = MDC.getCopyOfContextMap();

=======
>>>>>>> 89b77405
      AttemptApiFactory.setValues(attemptHandler, mdc);

      ConnectionApiFactory.setValues(
          connectionsHandler,
          operationsHandler,
          schedulerHandler,
          mdc);

      DbMigrationApiFactory.setValues(dbMigrationHandler, mdc);

      DestinationApiFactory.setValues(destinationApiHandler, schedulerHandler, mdc);

      DestinationDefinitionApiFactory.setValues(destinationDefinitionsHandler);

      DestinationDefinitionSpecificationApiFactory.setValues(schedulerHandler);

      HealthApiFactory.setValues(healthCheckHandler);

      DestinationOauthApiFactory.setValues(oAuthHandler);

      SourceOauthApiFactory.setValues(oAuthHandler);

      JobsApiFactory.setValues(jobHistoryHandler, schedulerHandler);

      LogsApiFactory.setValues(logsHandler);

      NotificationsApiFactory.setValues(workspacesHandler);

      OperationApiFactory.setValues(operationsHandler);

      OpenapiApiFactory.setValues(openApiConfigHandler);

      SchedulerApiFactory.setValues(schedulerHandler);

      SourceApiFactory.setValues(schedulerHandler, sourceHandler);

      SourceDefinitionApiFactory.setValues(sourceDefinitionsHandler);

      SourceDefinitionSpecificationApiFactory.setValues(schedulerHandler);

      StateApiFactory.setValues(stateHandler);

      WebBackendApiFactory.setValues(webBackendConnectionsHandler, webBackendGeographiesHandler);

      WorkspaceApiFactory.setValues(workspacesHandler);

      // server configurations
      final Set<Class<?>> componentClasses = Set.of(
          AttemptApiController.class,
          ConnectionApiController.class,
          DbMigrationApiController.class,
          DestinationApiController.class,
          DestinationDefinitionApiController.class,
          DestinationDefinitionSpecificationApiController.class,
          DestinationOauthApiController.class,
          HealthApiController.class,
          JobsApiController.class,
          LogsApiController.class,
          NotificationsApiController.class,
          OpenapiApiController.class,
          OperationApiController.class,
          SchedulerApiController.class,
          SourceApiController.class,
          SourceDefinitionApiController.class,
          SourceDefinitionSpecificationApiController.class,
          SourceOauthApiController.class,
          StateApiController.class,
          WebBackendApiController.class,
          WorkspaceApiController.class);

      final Set<Object> components = Set.of(
          new CorsFilter(),
          new AttemptApiBinder(),
          new ConnectionApiBinder(),
          new DbMigrationBinder(),
          new DestinationApiBinder(),
          new DestinationDefinitionApiBinder(),
          new DestinationDefinitionSpecificationApiBinder(),
          new DestinationOauthApiBinder(),
          new HealthApiBinder(),
          new JobsApiBinder(),
          new LogsApiBinder(),
          new NotificationApiBinder(),
          new OpenapiApiBinder(),
          new OperationApiBinder(),
          new SchedulerApiBinder(),
          new SourceApiBinder(),
          new SourceDefinitionApiBinder(),
          new SourceDefinitionSpecificationApiBinder(),
          new SourceOauthApiBinder(),
          new StateApiBinder(),
          new WebBackendApiBinder(),
          new WorkspaceApiBinder());

      // construct server
      return new ServerApp(airbyteVersion, componentClasses, components);
    }

  }

}<|MERGE_RESOLUTION|>--- conflicted
+++ resolved
@@ -4,7 +4,15 @@
 
 package io.airbyte.server;
 
+import io.airbyte.analytics.TrackingClient;
 import io.airbyte.commons.version.AirbyteVersion;
+import io.airbyte.config.Configs.WorkerEnvironment;
+import io.airbyte.config.helpers.LogConfigs;
+import io.airbyte.config.persistence.ConfigRepository;
+import io.airbyte.config.persistence.SecretsRepositoryReader;
+import io.airbyte.config.persistence.SecretsRepositoryWriter;
+import io.airbyte.db.Database;
+import io.airbyte.persistence.job.JobPersistence;
 import io.airbyte.server.apis.AttemptApiController;
 import io.airbyte.server.apis.ConnectionApiController;
 import io.airbyte.server.apis.DbMigrationApiController;
@@ -86,13 +94,33 @@
 import io.airbyte.server.handlers.WebBackendConnectionsHandler;
 import io.airbyte.server.handlers.WebBackendGeographiesHandler;
 import io.airbyte.server.handlers.WorkspacesHandler;
+import io.airbyte.server.scheduler.EventRunner;
+import io.airbyte.server.scheduler.SynchronousSchedulerClient;
+import java.net.http.HttpClient;
+import java.nio.file.Path;
 import java.util.Map;
 import java.util.Set;
+import org.flywaydb.core.Flyway;
 import org.slf4j.MDC;
 
 public interface ServerFactory {
 
-  ServerRunnable create(final AirbyteVersion airbyteVersion,
+  ServerRunnable create(final SynchronousSchedulerClient synchronousSchedulerClient,
+                        final ConfigRepository configRepository,
+                        final SecretsRepositoryReader secretsRepositoryReader,
+                        final SecretsRepositoryWriter secretsRepositoryWriter,
+                        final JobPersistence jobPersistence,
+                        final Database configsDatabase,
+                        final Database jobsDatabase,
+                        final TrackingClient trackingClient,
+                        final WorkerEnvironment workerEnvironment,
+                        final LogConfigs logConfigs,
+                        final AirbyteVersion airbyteVersion,
+                        final Path workspaceRoot,
+                        final HttpClient httpClient,
+                        final EventRunner eventRunner,
+                        final Flyway configsFlyway,
+                        final Flyway jobsFlyway,
                         final AttemptHandler attemptHandler,
                         final ConnectionsHandler connectionsHandler,
                         final DbMigrationHandler dbMigrationHandler,
@@ -115,7 +143,22 @@
   class Api implements ServerFactory {
 
     @Override
-    public ServerRunnable create(final AirbyteVersion airbyteVersion,
+    public ServerRunnable create(final SynchronousSchedulerClient synchronousSchedulerClient,
+                                 final ConfigRepository configRepository,
+                                 final SecretsRepositoryReader secretsRepositoryReader,
+                                 final SecretsRepositoryWriter secretsRepositoryWriter,
+                                 final JobPersistence jobPersistence,
+                                 final Database configsDatabase,
+                                 final Database jobsDatabase,
+                                 final TrackingClient trackingClient,
+                                 final WorkerEnvironment workerEnvironment,
+                                 final LogConfigs logConfigs,
+                                 final AirbyteVersion airbyteVersion,
+                                 final Path workspaceRoot,
+                                 final HttpClient httpClient,
+                                 final EventRunner eventRunner,
+                                 final Flyway configsFlyway,
+                                 final Flyway jobsFlyway,
                                  final AttemptHandler attemptHandler,
                                  final ConnectionsHandler connectionsHandler,
                                  final DbMigrationHandler dbMigrationHandler,
@@ -135,11 +178,8 @@
                                  final WebBackendConnectionsHandler webBackendConnectionsHandler,
                                  final WebBackendGeographiesHandler webBackendGeographiesHandler) {
 
-<<<<<<< HEAD
       final Map<String, String> mdc = MDC.getCopyOfContextMap();
 
-=======
->>>>>>> 89b77405
       AttemptApiFactory.setValues(attemptHandler, mdc);
 
       ConnectionApiFactory.setValues(
