/*
 * Copyright (c) 2023 Airbyte, Inc., all rights reserved.
 */

package io.airbyte.config.persistence;

import static io.airbyte.db.instance.configs.jooq.generated.Tables.ACTOR;
import static io.airbyte.db.instance.configs.jooq.generated.Tables.ACTOR_CATALOG;
import static io.airbyte.db.instance.configs.jooq.generated.Tables.ACTOR_CATALOG_FETCH_EVENT;
import static io.airbyte.db.instance.configs.jooq.generated.Tables.ACTOR_DEFINITION;
import static io.airbyte.db.instance.configs.jooq.generated.Tables.ACTOR_DEFINITION_CONFIG_INJECTION;
import static io.airbyte.db.instance.configs.jooq.generated.Tables.ACTOR_DEFINITION_WORKSPACE_GRANT;
import static io.airbyte.db.instance.configs.jooq.generated.Tables.ACTOR_OAUTH_PARAMETER;
import static io.airbyte.db.instance.configs.jooq.generated.Tables.CONNECTION;
import static io.airbyte.db.instance.configs.jooq.generated.Tables.CONNECTION_OPERATION;
import static io.airbyte.db.instance.configs.jooq.generated.Tables.CONNECTOR_BUILDER_PROJECT;
import static io.airbyte.db.instance.configs.jooq.generated.Tables.OPERATION;
import static io.airbyte.db.instance.configs.jooq.generated.Tables.WORKSPACE;
import static io.airbyte.db.instance.configs.jooq.generated.Tables.WORKSPACE_SERVICE_ACCOUNT;
import static io.airbyte.db.instance.jobs.jooq.generated.Tables.JOBS;
import static org.jooq.impl.DSL.asterisk;
import static org.jooq.impl.DSL.field;
import static org.jooq.impl.DSL.groupConcat;
import static org.jooq.impl.DSL.noCondition;
import static org.jooq.impl.DSL.select;
import static org.jooq.impl.SQLDataType.VARCHAR;

import com.google.common.annotations.VisibleForTesting;
import com.google.common.base.Charsets;
import com.google.common.collect.Sets;
import com.google.common.hash.HashFunction;
import com.google.common.hash.Hashing;
import io.airbyte.commons.enums.Enums;
import io.airbyte.commons.json.Jsons;
import io.airbyte.commons.version.AirbyteProtocolVersion;
import io.airbyte.commons.version.AirbyteProtocolVersionRange;
import io.airbyte.commons.version.Version;
import io.airbyte.config.ActorCatalog;
import io.airbyte.config.ActorCatalogFetchEvent;
import io.airbyte.config.ActorCatalogWithUpdatedAt;
import io.airbyte.config.ActorDefinitionConfigInjection;
import io.airbyte.config.ConfigSchema;
import io.airbyte.config.ConnectorBuilderProject;
import io.airbyte.config.DestinationConnection;
import io.airbyte.config.DestinationOAuthParameter;
import io.airbyte.config.Geography;
import io.airbyte.config.OperatorDbt;
import io.airbyte.config.OperatorNormalization;
import io.airbyte.config.OperatorWebhook;
import io.airbyte.config.SourceConnection;
import io.airbyte.config.SourceOAuthParameter;
import io.airbyte.config.StandardDestinationDefinition;
import io.airbyte.config.StandardSourceDefinition;
import io.airbyte.config.StandardSync;
import io.airbyte.config.StandardSyncOperation;
import io.airbyte.config.StandardSyncOperation.OperatorType;
import io.airbyte.config.StandardWorkspace;
import io.airbyte.config.WorkspaceServiceAccount;
import io.airbyte.db.Database;
import io.airbyte.db.ExceptionWrappingDatabase;
import io.airbyte.db.instance.configs.jooq.generated.enums.ActorType;
import io.airbyte.db.instance.configs.jooq.generated.enums.ReleaseStage;
import io.airbyte.db.instance.configs.jooq.generated.enums.StatusType;
import io.airbyte.metrics.lib.MetricQueries;
import io.airbyte.protocol.models.AirbyteCatalog;
import io.airbyte.protocol.models.ConfiguredAirbyteCatalog;
import io.airbyte.protocol.models.StreamDescriptor;
import io.airbyte.validation.json.JsonValidationException;
import jakarta.annotation.Nonnull;
import java.io.IOException;
import java.time.OffsetDateTime;
import java.util.ArrayList;
import java.util.Arrays;
import java.util.Collections;
import java.util.HashMap;
import java.util.List;
import java.util.Map;
import java.util.Map.Entry;
import java.util.Optional;
import java.util.Set;
import java.util.UUID;
import java.util.function.Function;
import java.util.stream.Collectors;
import java.util.stream.Stream;
import org.apache.commons.lang3.ArrayUtils;
import org.jooq.Condition;
import org.jooq.DSLContext;
import org.jooq.Field;
import org.jooq.JSONB;
import org.jooq.JoinType;
import org.jooq.Record;
import org.jooq.Record1;
import org.jooq.Record2;
import org.jooq.Result;
import org.jooq.SelectJoinStep;
import org.jooq.Table;
import org.jooq.impl.DSL;
import org.slf4j.Logger;
import org.slf4j.LoggerFactory;

@SuppressWarnings({"PMD.AvoidThrowingRawExceptionTypes", "PMD.CyclomaticComplexity", "PMD.AvoidLiteralsInIfCondition",
  "OptionalUsedAsFieldOrParameterType"})
public class ConfigRepository {

  public record StandardSyncQuery(@Nonnull UUID workspaceId, List<UUID> sourceId, List<UUID> destinationId, boolean includeDeleted) {}

  private static final Logger LOGGER = LoggerFactory.getLogger(ConfigRepository.class);
  private static final String OPERATION_IDS_AGG_FIELD = "operation_ids_agg";
  private static final String OPERATION_IDS_AGG_DELIMITER = ",";
  public static final String PRIMARY_KEY = "id";

  private final ExceptionWrappingDatabase database;
  private final ActorDefinitionMigrator actorDefinitionMigrator;
  private final StandardSyncPersistence standardSyncPersistence;

  public ConfigRepository(final Database database) {
    this(database, new ActorDefinitionMigrator(new ExceptionWrappingDatabase(database)), new StandardSyncPersistence(database));
  }

  ConfigRepository(final Database database,
                   final ActorDefinitionMigrator actorDefinitionMigrator,
                   final StandardSyncPersistence standardSyncPersistence) {
    this.database = new ExceptionWrappingDatabase(database);
    this.actorDefinitionMigrator = actorDefinitionMigrator;
    this.standardSyncPersistence = standardSyncPersistence;
  }

  /**
   * Conduct a health check by attempting to read from the database. Since there isn't an
   * out-of-the-box call for this, mimic doing so by reading the ID column from the Workspace table's
   * first row. This query needs to be fast as this call can be made multiple times a second.
   *
   * @return true if read succeeds, even if the table is empty, and false if any error happens.
   */
  public boolean healthCheck() {
    try {
      database.query(ctx -> ctx.select(WORKSPACE.ID).from(WORKSPACE).limit(1).fetch()).stream().count();
    } catch (final Exception e) {
      LOGGER.error("Health check error: ", e);
      return false;
    }
    return true;
  }

  public StandardWorkspace getStandardWorkspaceNoSecrets(final UUID workspaceId, final boolean includeTombstone)
      throws JsonValidationException, IOException, ConfigNotFoundException {
    return listWorkspaceQuery(Optional.of(workspaceId), includeTombstone)
        .findFirst()
        .orElseThrow(() -> new ConfigNotFoundException(ConfigSchema.STANDARD_WORKSPACE, workspaceId));
  }

  public Optional<StandardWorkspace> getWorkspaceBySlugOptional(final String slug, final boolean includeTombstone)
      throws IOException {
    final Result<Record> result;
    if (includeTombstone) {
      result = database.query(ctx -> ctx.select(WORKSPACE.asterisk())
          .from(WORKSPACE)
          .where(WORKSPACE.SLUG.eq(slug))).fetch();
    } else {
      result = database.query(ctx -> ctx.select(WORKSPACE.asterisk())
          .from(WORKSPACE)
          .where(WORKSPACE.SLUG.eq(slug)).andNot(WORKSPACE.TOMBSTONE)).fetch();
    }

    return result.stream().findFirst().map(DbConverter::buildStandardWorkspace);
  }

  public StandardWorkspace getWorkspaceBySlug(final String slug, final boolean includeTombstone) throws IOException, ConfigNotFoundException {
    return getWorkspaceBySlugOptional(slug, includeTombstone).orElseThrow(() -> new ConfigNotFoundException(ConfigSchema.STANDARD_WORKSPACE, slug));
  }

  public List<StandardWorkspace> listStandardWorkspaces(final boolean includeTombstone) throws IOException {
    return listWorkspaceQuery(Optional.empty(), includeTombstone).toList();
  }

  private Stream<StandardWorkspace> listWorkspaceQuery(final Optional<UUID> workspaceId, final boolean includeTombstone) throws IOException {
    return database.query(ctx -> ctx.select(WORKSPACE.asterisk())
        .from(WORKSPACE)
        .where(includeTombstone ? noCondition() : WORKSPACE.TOMBSTONE.notEqual(true))
        .and(workspaceId.map(WORKSPACE.ID::eq).orElse(noCondition()))
        .fetch())
        .stream()
        .map(DbConverter::buildStandardWorkspace);
  }

  /**
   * MUST NOT ACCEPT SECRETS - Should only be called from { @link SecretsRepositoryWriter }
   *
   * Write a StandardWorkspace to the database.
   *
   * @param workspace - The configuration of the workspace
   * @throws JsonValidationException - throws is the workspace is invalid
   * @throws IOException - you never know when you IO
   */
  public void writeStandardWorkspaceNoSecrets(final StandardWorkspace workspace) throws JsonValidationException, IOException {
    database.transaction(ctx -> {
      final OffsetDateTime timestamp = OffsetDateTime.now();
      final boolean isExistingConfig = ctx.fetchExists(select()
          .from(WORKSPACE)
          .where(WORKSPACE.ID.eq(workspace.getWorkspaceId())));

      if (isExistingConfig) {
        ctx.update(WORKSPACE)
            .set(WORKSPACE.ID, workspace.getWorkspaceId())
            .set(WORKSPACE.CUSTOMER_ID, workspace.getCustomerId())
            .set(WORKSPACE.NAME, workspace.getName())
            .set(WORKSPACE.SLUG, workspace.getSlug())
            .set(WORKSPACE.EMAIL, workspace.getEmail())
            .set(WORKSPACE.INITIAL_SETUP_COMPLETE, workspace.getInitialSetupComplete())
            .set(WORKSPACE.ANONYMOUS_DATA_COLLECTION, workspace.getAnonymousDataCollection())
            .set(WORKSPACE.SEND_NEWSLETTER, workspace.getNews())
            .set(WORKSPACE.SEND_SECURITY_UPDATES, workspace.getSecurityUpdates())
            .set(WORKSPACE.DISPLAY_SETUP_WIZARD, workspace.getDisplaySetupWizard())
            .set(WORKSPACE.TOMBSTONE, workspace.getTombstone() != null && workspace.getTombstone())
            .set(WORKSPACE.NOTIFICATIONS, JSONB.valueOf(Jsons.serialize(workspace.getNotifications())))
            .set(WORKSPACE.FIRST_SYNC_COMPLETE, workspace.getFirstCompletedSync())
            .set(WORKSPACE.FEEDBACK_COMPLETE, workspace.getFeedbackDone())
            .set(WORKSPACE.GEOGRAPHY, Enums.toEnum(
                workspace.getDefaultGeography().value(),
                io.airbyte.db.instance.configs.jooq.generated.enums.GeographyType.class).orElseThrow())
            .set(WORKSPACE.UPDATED_AT, timestamp)
            .set(WORKSPACE.WEBHOOK_OPERATION_CONFIGS, workspace.getWebhookOperationConfigs() == null ? null
                : JSONB.valueOf(Jsons.serialize(workspace.getWebhookOperationConfigs())))
            .where(WORKSPACE.ID.eq(workspace.getWorkspaceId()))
            .execute();
      } else {
        ctx.insertInto(WORKSPACE)
            .set(WORKSPACE.ID, workspace.getWorkspaceId())
            .set(WORKSPACE.CUSTOMER_ID, workspace.getCustomerId())
            .set(WORKSPACE.NAME, workspace.getName())
            .set(WORKSPACE.SLUG, workspace.getSlug())
            .set(WORKSPACE.EMAIL, workspace.getEmail())
            .set(WORKSPACE.INITIAL_SETUP_COMPLETE, workspace.getInitialSetupComplete())
            .set(WORKSPACE.ANONYMOUS_DATA_COLLECTION, workspace.getAnonymousDataCollection())
            .set(WORKSPACE.SEND_NEWSLETTER, workspace.getNews())
            .set(WORKSPACE.SEND_SECURITY_UPDATES, workspace.getSecurityUpdates())
            .set(WORKSPACE.DISPLAY_SETUP_WIZARD, workspace.getDisplaySetupWizard())
            .set(WORKSPACE.TOMBSTONE, workspace.getTombstone() != null && workspace.getTombstone())
            .set(WORKSPACE.NOTIFICATIONS, JSONB.valueOf(Jsons.serialize(workspace.getNotifications())))
            .set(WORKSPACE.FIRST_SYNC_COMPLETE, workspace.getFirstCompletedSync())
            .set(WORKSPACE.FEEDBACK_COMPLETE, workspace.getFeedbackDone())
            .set(WORKSPACE.CREATED_AT, timestamp)
            .set(WORKSPACE.UPDATED_AT, timestamp)
            .set(WORKSPACE.GEOGRAPHY, Enums.toEnum(
                workspace.getDefaultGeography().value(),
                io.airbyte.db.instance.configs.jooq.generated.enums.GeographyType.class).orElseThrow())
            .set(WORKSPACE.WEBHOOK_OPERATION_CONFIGS, workspace.getWebhookOperationConfigs() == null ? null
                : JSONB.valueOf(Jsons.serialize(workspace.getWebhookOperationConfigs())))
            .execute();
      }
      return null;

    });
  }

  public void setFeedback(final UUID workflowId) throws IOException {
    database.query(ctx -> ctx.update(WORKSPACE).set(WORKSPACE.FEEDBACK_COMPLETE, true).where(WORKSPACE.ID.eq(workflowId)).execute());
  }

  public StandardSourceDefinition getStandardSourceDefinition(final UUID sourceDefinitionId)
      throws JsonValidationException, IOException, ConfigNotFoundException {
    return sourceDefQuery(Optional.of(sourceDefinitionId), true)
        .findFirst()
        .orElseThrow(() -> new ConfigNotFoundException(ConfigSchema.STANDARD_SOURCE_DEFINITION, sourceDefinitionId));
  }

  public StandardSourceDefinition getSourceDefinitionFromSource(final UUID sourceId) {
    try {
      final SourceConnection source = getSourceConnection(sourceId);
      return getStandardSourceDefinition(source.getSourceDefinitionId());
    } catch (final Exception e) {
      throw new RuntimeException(e);
    }
  }

  public StandardSourceDefinition getSourceDefinitionFromConnection(final UUID connectionId) {
    try {
      final StandardSync sync = getStandardSync(connectionId);
      return getSourceDefinitionFromSource(sync.getSourceId());
    } catch (final Exception e) {
      throw new RuntimeException(e);
    }
  }

  public StandardWorkspace getStandardWorkspaceFromConnection(final UUID connectionId, final boolean isTombstone) {
    try {
      final StandardSync sync = getStandardSync(connectionId);
      final SourceConnection source = getSourceConnection(sync.getSourceId());
      return getStandardWorkspaceNoSecrets(source.getWorkspaceId(), isTombstone);
    } catch (final Exception e) {
      throw new RuntimeException(e);
    }
  }

  public List<StandardSourceDefinition> listStandardSourceDefinitions(final boolean includeTombstone) throws IOException {
    return sourceDefQuery(Optional.empty(), includeTombstone).toList();
  }

  private Stream<StandardSourceDefinition> sourceDefQuery(final Optional<UUID> sourceDefId, final boolean includeTombstone) throws IOException {
    return database.query(ctx -> ctx.select(ACTOR_DEFINITION.asterisk())
        .from(ACTOR_DEFINITION)
        .where(ACTOR_DEFINITION.ACTOR_TYPE.eq(ActorType.source))
        .and(sourceDefId.map(ACTOR_DEFINITION.ID::eq).orElse(noCondition()))
        .and(includeTombstone ? noCondition() : ACTOR_DEFINITION.TOMBSTONE.notEqual(true))
        .fetch())
        .stream()
        .map(DbConverter::buildStandardSourceDefinition)
        // Ensure version is set. Needed for connectors not upgraded since we added versioning.
        .map(def -> def.withProtocolVersion(AirbyteProtocolVersion.getWithDefault(def.getProtocolVersion()).serialize()));
  }

  public Map<UUID, Map.Entry<io.airbyte.config.ActorType, Version>> getActorDefinitionToProtocolVersionMap() throws IOException {
    return database.query(ConfigWriter::getActorDefinitionsInUseToProtocolVersion);
  }

  public List<StandardSourceDefinition> listPublicSourceDefinitions(final boolean includeTombstone) throws IOException {
    return listStandardActorDefinitions(
        ActorType.source,
        DbConverter::buildStandardSourceDefinition,
        includeTombstones(ACTOR_DEFINITION.TOMBSTONE, includeTombstone),
        ACTOR_DEFINITION.PUBLIC.eq(true));
  }

  public List<StandardSourceDefinition> listGrantedSourceDefinitions(final UUID workspaceId, final boolean includeTombstones)
      throws IOException {
    return listActorDefinitionsJoinedWithGrants(
        workspaceId,
        JoinType.JOIN,
        ActorType.source,
        DbConverter::buildStandardSourceDefinition,
        includeTombstones(ACTOR_DEFINITION.TOMBSTONE, includeTombstones));
  }

  public List<Entry<StandardSourceDefinition, Boolean>> listGrantableSourceDefinitions(final UUID workspaceId,
                                                                                       final boolean includeTombstones)
      throws IOException {
    return listActorDefinitionsJoinedWithGrants(
        workspaceId,
        JoinType.LEFT_OUTER_JOIN,
        ActorType.source,
        record -> actorDefinitionWithGrantStatus(record, DbConverter::buildStandardSourceDefinition),
        ACTOR_DEFINITION.CUSTOM.eq(false),
        includeTombstones(ACTOR_DEFINITION.TOMBSTONE, includeTombstones));
  }

  public void writeStandardSourceDefinition(final StandardSourceDefinition sourceDefinition) throws JsonValidationException, IOException {
    database.transaction(ctx -> {
      ConfigWriter.writeStandardSourceDefinition(Collections.singletonList(sourceDefinition), ctx);
      return null;
    });
  }

  public void writeCustomSourceDefinition(final StandardSourceDefinition sourceDefinition, final UUID workspaceId)
      throws IOException {
    database.transaction(ctx -> {
      ConfigWriter.writeStandardSourceDefinition(Collections.singletonList(sourceDefinition), ctx);
      writeActorDefinitionWorkspaceGrant(sourceDefinition.getSourceDefinitionId(), workspaceId, ctx);
      return null;
    });
  }

  private Stream<StandardDestinationDefinition> destDefQuery(final Optional<UUID> destDefId, final boolean includeTombstone) throws IOException {
    return database.query(ctx -> ctx.select(ACTOR_DEFINITION.asterisk())
        .from(ACTOR_DEFINITION)
        .where(ACTOR_DEFINITION.ACTOR_TYPE.eq(ActorType.destination))
        .and(destDefId.map(ACTOR_DEFINITION.ID::eq).orElse(noCondition()))
        .and(includeTombstone ? noCondition() : ACTOR_DEFINITION.TOMBSTONE.notEqual(true))
        .fetch())
        .stream()
        .map(DbConverter::buildStandardDestinationDefinition)
        // Ensure version is set. Needed for connectors not upgraded since we added versioning.
        .map(def -> def.withProtocolVersion(AirbyteProtocolVersion.getWithDefault(def.getProtocolVersion()).serialize()));
  }

  public StandardDestinationDefinition getStandardDestinationDefinition(final UUID destinationDefinitionId)
      throws JsonValidationException, IOException, ConfigNotFoundException {
    return destDefQuery(Optional.of(destinationDefinitionId), true)
        .findFirst()
        .orElseThrow(() -> new ConfigNotFoundException(ConfigSchema.STANDARD_DESTINATION_DEFINITION, destinationDefinitionId));
  }

  public StandardDestinationDefinition getDestinationDefinitionFromDestination(final UUID destinationId) {
    try {
      final DestinationConnection destination = getDestinationConnection(destinationId);
      return getStandardDestinationDefinition(destination.getDestinationDefinitionId());
    } catch (final Exception e) {
      throw new RuntimeException(e);
    }
  }

  public StandardDestinationDefinition getDestinationDefinitionFromConnection(final UUID connectionId) {
    try {
      final StandardSync sync = getStandardSync(connectionId);
      return getDestinationDefinitionFromDestination(sync.getDestinationId());
    } catch (final Exception e) {
      throw new RuntimeException(e);
    }
  }

  public List<StandardDestinationDefinition> listStandardDestinationDefinitions(final boolean includeTombstone) throws IOException {
    return destDefQuery(Optional.empty(), includeTombstone).toList();
  }

  public List<StandardDestinationDefinition> listPublicDestinationDefinitions(final boolean includeTombstone) throws IOException {
    return listStandardActorDefinitions(
        ActorType.destination,
        DbConverter::buildStandardDestinationDefinition,
        includeTombstones(ACTOR_DEFINITION.TOMBSTONE, includeTombstone),
        ACTOR_DEFINITION.PUBLIC.eq(true));
  }

  public List<StandardDestinationDefinition> listGrantedDestinationDefinitions(final UUID workspaceId, final boolean includeTombstones)
      throws IOException {
    return listActorDefinitionsJoinedWithGrants(
        workspaceId,
        JoinType.JOIN,
        ActorType.destination,
        DbConverter::buildStandardDestinationDefinition,
        includeTombstones(ACTOR_DEFINITION.TOMBSTONE, includeTombstones));
  }

  public List<Entry<StandardDestinationDefinition, Boolean>> listGrantableDestinationDefinitions(final UUID workspaceId,
                                                                                                 final boolean includeTombstones)
      throws IOException {
    return listActorDefinitionsJoinedWithGrants(
        workspaceId,
        JoinType.LEFT_OUTER_JOIN,
        ActorType.destination,
        record -> actorDefinitionWithGrantStatus(record, DbConverter::buildStandardDestinationDefinition),
        ACTOR_DEFINITION.CUSTOM.eq(false),
        includeTombstones(ACTOR_DEFINITION.TOMBSTONE, includeTombstones));
  }

  public void writeStandardDestinationDefinition(final StandardDestinationDefinition destinationDefinition)
      throws JsonValidationException, IOException {
    database.transaction(ctx -> {
      ConfigWriter.writeStandardDestinationDefinition(Collections.singletonList(destinationDefinition), ctx);
      return null;
    });
  }

  public void writeCustomDestinationDefinition(final StandardDestinationDefinition destinationDefinition, final UUID workspaceId)
      throws IOException {
    database.transaction(ctx -> {
      ConfigWriter.writeStandardDestinationDefinition(List.of(destinationDefinition), ctx);
      writeActorDefinitionWorkspaceGrant(destinationDefinition.getDestinationDefinitionId(), workspaceId, ctx);
      return null;
    });
  }

  public void deleteStandardSync(final UUID syncId) throws IOException {
    standardSyncPersistence.deleteStandardSync(syncId);
  }

  public void writeActorDefinitionWorkspaceGrant(final UUID actorDefinitionId, final UUID workspaceId) throws IOException {
    database.query(ctx -> writeActorDefinitionWorkspaceGrant(actorDefinitionId, workspaceId, ctx));
  }

  private int writeActorDefinitionWorkspaceGrant(final UUID actorDefinitionId, final UUID workspaceId, final DSLContext ctx) {
    return ctx.insertInto(ACTOR_DEFINITION_WORKSPACE_GRANT)
        .set(ACTOR_DEFINITION_WORKSPACE_GRANT.ACTOR_DEFINITION_ID, actorDefinitionId)
        .set(ACTOR_DEFINITION_WORKSPACE_GRANT.WORKSPACE_ID, workspaceId)
        .execute();
  }

  public boolean actorDefinitionWorkspaceGrantExists(final UUID actorDefinitionId, final UUID workspaceId) throws IOException {
    final Integer count = database.query(ctx -> ctx.fetchCount(
        DSL.selectFrom(ACTOR_DEFINITION_WORKSPACE_GRANT)
            .where(ACTOR_DEFINITION_WORKSPACE_GRANT.ACTOR_DEFINITION_ID.eq(actorDefinitionId))
            .and(ACTOR_DEFINITION_WORKSPACE_GRANT.WORKSPACE_ID.eq(workspaceId))));
    return count == 1;
  }

  public void deleteActorDefinitionWorkspaceGrant(final UUID actorDefinitionId, final UUID workspaceId) throws IOException {
    database.query(ctx -> ctx.deleteFrom(ACTOR_DEFINITION_WORKSPACE_GRANT)
        .where(ACTOR_DEFINITION_WORKSPACE_GRANT.ACTOR_DEFINITION_ID.eq(actorDefinitionId))
        .and(ACTOR_DEFINITION_WORKSPACE_GRANT.WORKSPACE_ID.eq(workspaceId))
        .execute());
  }

  public boolean workspaceCanUseDefinition(final UUID actorDefinitionId, final UUID workspaceId)
      throws IOException {
    final Result<Record> records = actorDefinitionsJoinedWithGrants(
        workspaceId,
        JoinType.LEFT_OUTER_JOIN,
        ACTOR_DEFINITION.ID.eq(actorDefinitionId),
        ACTOR_DEFINITION.PUBLIC.eq(true).or(ACTOR_DEFINITION_WORKSPACE_GRANT.WORKSPACE_ID.eq(workspaceId)));
    return records.isNotEmpty();
  }

  public boolean workspaceCanUseCustomDefinition(final UUID actorDefinitionId, final UUID workspaceId)
      throws IOException {
    final Result<Record> records = actorDefinitionsJoinedWithGrants(
        workspaceId,
        JoinType.JOIN,
        ACTOR_DEFINITION.ID.eq(actorDefinitionId),
        ACTOR_DEFINITION.CUSTOM.eq(true));
    return records.isNotEmpty();
  }

  private <T> List<T> listStandardActorDefinitions(final ActorType actorType,
                                                   final Function<Record, T> recordToActorDefinition,
                                                   final Condition... conditions)
      throws IOException {
    final Result<Record> records = database.query(ctx -> ctx.select(asterisk()).from(ACTOR_DEFINITION)
        .where(conditions)
        .and(ACTOR_DEFINITION.ACTOR_TYPE.eq(actorType))
        .fetch());

    return records.stream()
        .map(recordToActorDefinition)
        .toList();
  }

  private <T> List<T> listActorDefinitionsJoinedWithGrants(final UUID workspaceId,
                                                           final JoinType joinType,
                                                           final ActorType actorType,
                                                           final Function<Record, T> recordToReturnType,
                                                           final Condition... conditions)
      throws IOException {
    final Result<Record> records = actorDefinitionsJoinedWithGrants(
        workspaceId,
        joinType,
        ArrayUtils.addAll(conditions,
            ACTOR_DEFINITION.ACTOR_TYPE.eq(actorType),
            ACTOR_DEFINITION.PUBLIC.eq(false)));

    return records.stream()
        .map(recordToReturnType)
        .toList();
  }

  private <T> Entry<T, Boolean> actorDefinitionWithGrantStatus(final Record outerJoinRecord,
                                                               final Function<Record, T> recordToActorDefinition) {
    final T actorDefinition = recordToActorDefinition.apply(outerJoinRecord);
    final boolean granted = outerJoinRecord.get(ACTOR_DEFINITION_WORKSPACE_GRANT.WORKSPACE_ID) != null;
    return Map.entry(actorDefinition, granted);
  }

  private Result<Record> actorDefinitionsJoinedWithGrants(final UUID workspaceId,
                                                          final JoinType joinType,
                                                          final Condition... conditions)
      throws IOException {
    return database.query(ctx -> ctx.select(asterisk()).from(ACTOR_DEFINITION)
        .join(ACTOR_DEFINITION_WORKSPACE_GRANT, joinType)
        .on(ACTOR_DEFINITION.ID.eq(ACTOR_DEFINITION_WORKSPACE_GRANT.ACTOR_DEFINITION_ID),
            ACTOR_DEFINITION_WORKSPACE_GRANT.WORKSPACE_ID.eq(workspaceId))
        .where(conditions)
        .fetch());
  }

  private Stream<SourceConnection> listSourceQuery(final Optional<UUID> configId) throws IOException {
    final Result<Record> result = database.query(ctx -> {
      final SelectJoinStep<Record> query = ctx.select(asterisk()).from(ACTOR);
      if (configId.isPresent()) {
        return query.where(ACTOR.ACTOR_TYPE.eq(ActorType.source), ACTOR.ID.eq(configId.get())).fetch();
      }
      return query.where(ACTOR.ACTOR_TYPE.eq(ActorType.source)).fetch();
    });

    return result.map(DbConverter::buildSourceConnection).stream();
  }

  /**
   * Returns source with a given id. Does not contain secrets. To hydrate with secrets see { @link
   * SecretsRepositoryReader#getSourceConnectionWithSecrets(final UUID sourceId) }.
   *
   * @param sourceId - id of source to fetch.
   * @return sources
   * @throws JsonValidationException - throws if returned sources are invalid
   * @throws IOException - you never know when you IO
   * @throws ConfigNotFoundException - throws if no source with that id can be found.
   */
  public SourceConnection getSourceConnection(final UUID sourceId) throws JsonValidationException, ConfigNotFoundException, IOException {
    return listSourceQuery(Optional.of(sourceId))
        .findFirst()
        .orElseThrow(() -> new ConfigNotFoundException(ConfigSchema.SOURCE_CONNECTION, sourceId));
  }

  /**
   * MUST NOT ACCEPT SECRETS - Should only be called from { @link SecretsRepositoryWriter }
   *
   * Write a SourceConnection to the database. The configuration of the Source will be a partial
   * configuration (no secrets, just pointer to the secrets store).
   *
   * @param partialSource - The configuration of the Source will be a partial configuration (no
   *        secrets, just pointer to the secrets store)
   * @throws IOException - you never know when you IO
   */
  public void writeSourceConnectionNoSecrets(final SourceConnection partialSource) throws IOException {
    database.transaction(ctx -> {
      writeSourceConnection(Collections.singletonList(partialSource), ctx);
      return null;
    });
  }

  private void writeSourceConnection(final List<SourceConnection> configs, final DSLContext ctx) {
    final OffsetDateTime timestamp = OffsetDateTime.now();
    configs.forEach((sourceConnection) -> {
      final boolean isExistingConfig = ctx.fetchExists(select()
          .from(ACTOR)
          .where(ACTOR.ID.eq(sourceConnection.getSourceId())));

      if (isExistingConfig) {
        ctx.update(ACTOR)
            .set(ACTOR.ID, sourceConnection.getSourceId())
            .set(ACTOR.WORKSPACE_ID, sourceConnection.getWorkspaceId())
            .set(ACTOR.ACTOR_DEFINITION_ID, sourceConnection.getSourceDefinitionId())
            .set(ACTOR.NAME, sourceConnection.getName())
            .set(ACTOR.CONFIGURATION, JSONB.valueOf(Jsons.serialize(sourceConnection.getConfiguration())))
            .set(ACTOR.ACTOR_TYPE, ActorType.source)
            .set(ACTOR.TOMBSTONE, sourceConnection.getTombstone() != null && sourceConnection.getTombstone())
            .set(ACTOR.UPDATED_AT, timestamp)
            .where(ACTOR.ID.eq(sourceConnection.getSourceId()))
            .execute();
      } else {
        ctx.insertInto(ACTOR)
            .set(ACTOR.ID, sourceConnection.getSourceId())
            .set(ACTOR.WORKSPACE_ID, sourceConnection.getWorkspaceId())
            .set(ACTOR.ACTOR_DEFINITION_ID, sourceConnection.getSourceDefinitionId())
            .set(ACTOR.NAME, sourceConnection.getName())
            .set(ACTOR.CONFIGURATION, JSONB.valueOf(Jsons.serialize(sourceConnection.getConfiguration())))
            .set(ACTOR.ACTOR_TYPE, ActorType.source)
            .set(ACTOR.TOMBSTONE, sourceConnection.getTombstone() != null && sourceConnection.getTombstone())
            .set(ACTOR.CREATED_AT, timestamp)
            .set(ACTOR.UPDATED_AT, timestamp)
            .execute();
      }
    });
  }

  public boolean deleteSource(final UUID sourceId) throws JsonValidationException, ConfigNotFoundException, IOException {
    return deleteById(ACTOR, sourceId);
  }

  /**
   * Returns all sources in the database. Does not contain secrets. To hydrate with secrets see
   * { @link SecretsRepositoryReader#listSourceConnectionWithSecrets() }.
   *
   * @return sources
   * @throws IOException - you never know when you IO
   */
  public List<SourceConnection> listSourceConnection() throws IOException {
    return listSourceQuery(Optional.empty()).toList();
  }

  /**
   * Returns all sources for a workspace. Does not contain secrets.
   *
   * @param workspaceId - id of the workspace
   * @return sources
   * @throws IOException - you never know when you IO
   */
  public List<SourceConnection> listWorkspaceSourceConnection(final UUID workspaceId) throws IOException {
    final Result<Record> result = database.query(ctx -> ctx.select(asterisk())
        .from(ACTOR)
        .where(ACTOR.ACTOR_TYPE.eq(ActorType.source))
        .and(ACTOR.WORKSPACE_ID.eq(workspaceId))
        .andNot(ACTOR.TOMBSTONE).fetch());
    return result.stream().map(DbConverter::buildSourceConnection).collect(Collectors.toList());
  }

  private Stream<DestinationConnection> listDestinationQuery(final Optional<UUID> configId) throws IOException {
    final Result<Record> result = database.query(ctx -> {
      final SelectJoinStep<Record> query = ctx.select(asterisk()).from(ACTOR);
      if (configId.isPresent()) {
        return query.where(ACTOR.ACTOR_TYPE.eq(ActorType.destination), ACTOR.ID.eq(configId.get())).fetch();
      }
      return query.where(ACTOR.ACTOR_TYPE.eq(ActorType.destination)).fetch();
    });

    return result.map(DbConverter::buildDestinationConnection).stream();
  }

  /**
   * Returns destination with a given id. Does not contain secrets. To hydrate with secrets see
   * { @link SecretsRepositoryReader#getDestinationConnectionWithSecrets(final UUID destinationId) }.
   *
   * @param destinationId - id of destination to fetch.
   * @return destinations
   * @throws JsonValidationException - throws if returned destinations are invalid
   * @throws IOException - you never know when you IO
   * @throws ConfigNotFoundException - throws if no destination with that id can be found.
   */
  public DestinationConnection getDestinationConnection(final UUID destinationId)
      throws JsonValidationException, IOException, ConfigNotFoundException {
    return listDestinationQuery(Optional.of(destinationId))
        .findFirst()
        .orElseThrow(() -> new ConfigNotFoundException(ConfigSchema.DESTINATION_CONNECTION, destinationId));
  }

  /**
   * MUST NOT ACCEPT SECRETS - Should only be called from { @link SecretsRepositoryWriter }
   *
   * Write a DestinationConnection to the database. The configuration of the Destination will be a
   * partial configuration (no secrets, just pointer to the secrets store).
   *
   * @param partialDestination - The configuration of the Destination will be a partial configuration
   *        (no secrets, just pointer to the secrets store)
   * @throws IOException - you never know when you IO
   */
  public void writeDestinationConnectionNoSecrets(final DestinationConnection partialDestination) throws IOException {
    database.transaction(ctx -> {
      writeDestinationConnection(Collections.singletonList(partialDestination), ctx);
      return null;
    });
  }

  private void writeDestinationConnection(final List<DestinationConnection> configs, final DSLContext ctx) {
    final OffsetDateTime timestamp = OffsetDateTime.now();
    configs.forEach((destinationConnection) -> {
      final boolean isExistingConfig = ctx.fetchExists(select()
          .from(ACTOR)
          .where(ACTOR.ID.eq(destinationConnection.getDestinationId())));

      if (isExistingConfig) {
        ctx.update(ACTOR)
            .set(ACTOR.ID, destinationConnection.getDestinationId())
            .set(ACTOR.WORKSPACE_ID, destinationConnection.getWorkspaceId())
            .set(ACTOR.ACTOR_DEFINITION_ID, destinationConnection.getDestinationDefinitionId())
            .set(ACTOR.NAME, destinationConnection.getName())
            .set(ACTOR.CONFIGURATION, JSONB.valueOf(Jsons.serialize(destinationConnection.getConfiguration())))
            .set(ACTOR.ACTOR_TYPE, ActorType.destination)
            .set(ACTOR.TOMBSTONE, destinationConnection.getTombstone() != null && destinationConnection.getTombstone())
            .set(ACTOR.UPDATED_AT, timestamp)
            .where(ACTOR.ID.eq(destinationConnection.getDestinationId()))
            .execute();

      } else {
        ctx.insertInto(ACTOR)
            .set(ACTOR.ID, destinationConnection.getDestinationId())
            .set(ACTOR.WORKSPACE_ID, destinationConnection.getWorkspaceId())
            .set(ACTOR.ACTOR_DEFINITION_ID, destinationConnection.getDestinationDefinitionId())
            .set(ACTOR.NAME, destinationConnection.getName())
            .set(ACTOR.CONFIGURATION, JSONB.valueOf(Jsons.serialize(destinationConnection.getConfiguration())))
            .set(ACTOR.ACTOR_TYPE, ActorType.destination)
            .set(ACTOR.TOMBSTONE, destinationConnection.getTombstone() != null && destinationConnection.getTombstone())
            .set(ACTOR.CREATED_AT, timestamp)
            .set(ACTOR.UPDATED_AT, timestamp)
            .execute();
      }
    });
  }

  /**
   * Returns all destinations in the database. Does not contain secrets. To hydrate with secrets see
   * { @link SecretsRepositoryReader#listDestinationConnectionWithSecrets() }.
   *
   * @return destinations
   * @throws IOException - you never know when you IO
   */
  public List<DestinationConnection> listDestinationConnection() throws IOException {
    return listDestinationQuery(Optional.empty()).toList();
  }

  /**
   * Returns all destinations for a workspace. Does not contain secrets.
   *
   * @param workspaceId - id of the workspace
   * @return destinations
   * @throws IOException - you never know when you IO
   */
  public List<DestinationConnection> listWorkspaceDestinationConnection(final UUID workspaceId) throws IOException {
    final Result<Record> result = database.query(ctx -> ctx.select(asterisk())
        .from(ACTOR)
        .where(ACTOR.ACTOR_TYPE.eq(ActorType.destination))
        .and(ACTOR.WORKSPACE_ID.eq(workspaceId))
        .andNot(ACTOR.TOMBSTONE).fetch());
    return result.stream().map(DbConverter::buildDestinationConnection).collect(Collectors.toList());
  }

  /**
   * List workspace IDs with most recently running jobs within a given time window (in hours).
   *
   * @param timeWindowInHours - integer, e.g. 24, 48, etc
   * @return List<UUID> - list of workspace IDs
   * @throws IOException - failed to query data
   */
  public List<UUID> listWorkspacesByMostRecentlyRunningJobs(final int timeWindowInHours) throws IOException {
    final Result<Record1<UUID>> records = database.query(ctx -> ctx.selectDistinct(ACTOR.WORKSPACE_ID)
        .from(ACTOR)
        .join(CONNECTION)
        .on(CONNECTION.SOURCE_ID.eq(ACTOR.ID))
        .join(JOBS)
        .on(CONNECTION.ID.cast(VARCHAR(255)).eq(JOBS.SCOPE))
        .where(JOBS.UPDATED_AT.greaterOrEqual(OffsetDateTime.now().minusHours(timeWindowInHours)))
        .fetch());
    return records.stream().map(record -> record.get(ACTOR.WORKSPACE_ID)).collect(Collectors.toList());
  }

  /**
   * Returns all active sources using a definition
   *
   * @param definitionId - id for the definition
   * @return sources
   * @throws IOException - exception while interacting with the db
   */
  public List<SourceConnection> listSourcesForDefinition(final UUID definitionId) throws IOException {
    final Result<Record> result = database.query(ctx -> ctx.select(asterisk())
        .from(ACTOR)
        .where(ACTOR.ACTOR_TYPE.eq(ActorType.source))
        .and(ACTOR.ACTOR_DEFINITION_ID.eq(definitionId))
        .andNot(ACTOR.TOMBSTONE).fetch());
    return result.stream().map(DbConverter::buildSourceConnection).collect(Collectors.toList());
  }

  /**
   * Returns all active destinations using a definition
   *
   * @param definitionId - id for the definition
   * @return destinations
   * @throws IOException - exception while interacting with the db
   */
  public List<DestinationConnection> listDestinationsForDefinition(final UUID definitionId) throws IOException {
    final Result<Record> result = database.query(ctx -> ctx.select(asterisk())
        .from(ACTOR)
        .where(ACTOR.ACTOR_TYPE.eq(ActorType.destination))
        .and(ACTOR.ACTOR_DEFINITION_ID.eq(definitionId))
        .andNot(ACTOR.TOMBSTONE).fetch());
    return result.stream().map(DbConverter::buildDestinationConnection).collect(Collectors.toList());
  }

  public StandardSync getStandardSync(final UUID connectionId) throws JsonValidationException, IOException, ConfigNotFoundException {
    return standardSyncPersistence.getStandardSync(connectionId);
  }

  public void writeStandardSync(final StandardSync standardSync) throws IOException {
    standardSyncPersistence.writeStandardSync(standardSync);
  }

  /**
   * For the StandardSyncs related to actorDefinitionId, clear the unsupported protocol version flag
   * if both connectors are now within support range.
   *
   * @param actorDefinitionId the actorDefinitionId to query
   * @param actorType the ActorType of actorDefinitionId
   * @param supportedRange the supported range of protocol versions
   */
  // We have conflicting imports here, ActorType is imported from jooq for most internal uses. Since
  // this is a public method, we should be using the ActorType from airbyte-config.
  public void clearUnsupportedProtocolVersionFlag(final UUID actorDefinitionId,
                                                  final io.airbyte.config.ActorType actorType,
                                                  final AirbyteProtocolVersionRange supportedRange)
      throws IOException {
    standardSyncPersistence.clearUnsupportedProtocolVersionFlag(actorDefinitionId, actorType, supportedRange);
  }

  public List<StandardSync> listStandardSyncs() throws IOException {
    return standardSyncPersistence.listStandardSync();
  }

  public List<StandardSync> listStandardSyncsUsingOperation(final UUID operationId)
      throws IOException {

    final Result<Record> connectionAndOperationIdsResult = database.query(ctx -> ctx
        // SELECT connection.* plus the connection's associated operationIds as a concatenated list
        .select(
            CONNECTION.asterisk(),
            groupConcat(CONNECTION_OPERATION.OPERATION_ID).separator(OPERATION_IDS_AGG_DELIMITER).as(OPERATION_IDS_AGG_FIELD))
        .from(CONNECTION)

        // inner join with all connection_operation rows that match the connection's id
        .join(CONNECTION_OPERATION).on(CONNECTION_OPERATION.CONNECTION_ID.eq(CONNECTION.ID))

        // only keep rows for connections that have an operationId that matches the input.
        // needs to be a sub query because we want to keep all operationIds for matching connections
        // in the main query
        .where(CONNECTION.ID.in(
            select(CONNECTION.ID).from(CONNECTION).join(CONNECTION_OPERATION).on(CONNECTION_OPERATION.CONNECTION_ID.eq(CONNECTION.ID))
                .where(CONNECTION_OPERATION.OPERATION_ID.eq(operationId))))

        // group by connection.id so that the groupConcat above works
        .groupBy(CONNECTION.ID)).fetch();

    return getStandardSyncsFromResult(connectionAndOperationIdsResult);
  }

  public List<StandardSync> listWorkspaceStandardSyncs(final UUID workspaceId, final boolean includeDeleted) throws IOException {
    return listWorkspaceStandardSyncs(new StandardSyncQuery(workspaceId, null, null, includeDeleted));
  }

  public List<StandardSync> listWorkspaceStandardSyncs(final StandardSyncQuery standardSyncQuery) throws IOException {
    final Result<Record> connectionAndOperationIdsResult = database.query(ctx -> ctx
        // SELECT connection.* plus the connection's associated operationIds as a concatenated list
        .select(
            CONNECTION.asterisk(),
            groupConcat(CONNECTION_OPERATION.OPERATION_ID).separator(OPERATION_IDS_AGG_DELIMITER).as(OPERATION_IDS_AGG_FIELD))
        .from(CONNECTION)

        // left join with all connection_operation rows that match the connection's id.
        // left join includes connections that don't have any connection_operations
        .leftJoin(CONNECTION_OPERATION).on(CONNECTION_OPERATION.CONNECTION_ID.eq(CONNECTION.ID))

        // join with source actors so that we can filter by workspaceId
        .join(ACTOR).on(CONNECTION.SOURCE_ID.eq(ACTOR.ID))
        .where(ACTOR.WORKSPACE_ID.eq(standardSyncQuery.workspaceId)
            .and(standardSyncQuery.destinationId == null || standardSyncQuery.destinationId.isEmpty() ? noCondition()
                : CONNECTION.DESTINATION_ID.in(standardSyncQuery.destinationId))
            .and(standardSyncQuery.sourceId == null || standardSyncQuery.sourceId.isEmpty() ? noCondition()
                : CONNECTION.SOURCE_ID.in(standardSyncQuery.sourceId))
            .and(standardSyncQuery.includeDeleted ? noCondition() : CONNECTION.STATUS.notEqual(StatusType.deprecated)))

        // group by connection.id so that the groupConcat above works
        .groupBy(CONNECTION.ID)).fetch();

    return getStandardSyncsFromResult(connectionAndOperationIdsResult);
  }

  public List<StandardSync> listConnectionsBySource(final UUID sourceId, final boolean includeDeleted) throws IOException {
    final Result<Record> connectionAndOperationIdsResult = database.query(ctx -> ctx
        .select(
            CONNECTION.asterisk(),
            groupConcat(CONNECTION_OPERATION.OPERATION_ID).separator(OPERATION_IDS_AGG_DELIMITER).as(OPERATION_IDS_AGG_FIELD))
        .from(CONNECTION)
        .leftJoin(CONNECTION_OPERATION).on(CONNECTION_OPERATION.CONNECTION_ID.eq(CONNECTION.ID))
        .where(CONNECTION.SOURCE_ID.eq(sourceId)
            .and(includeDeleted ? noCondition() : CONNECTION.STATUS.notEqual(StatusType.deprecated)))
        .groupBy(CONNECTION.ID)).fetch();

    return getStandardSyncsFromResult(connectionAndOperationIdsResult);
  }

  private List<StandardSync> getStandardSyncsFromResult(final Result<Record> connectionAndOperationIdsResult) {
    final List<StandardSync> standardSyncs = new ArrayList<>();

    for (final Record record : connectionAndOperationIdsResult) {
      final String operationIdsFromRecord = record.get(OPERATION_IDS_AGG_FIELD, String.class);

      // can be null when connection has no connectionOperations
      final List<UUID> operationIds = operationIdsFromRecord == null
          ? Collections.emptyList()
          : Arrays.stream(operationIdsFromRecord.split(OPERATION_IDS_AGG_DELIMITER)).map(UUID::fromString).toList();

      standardSyncs.add(DbConverter.buildStandardSync(record, operationIds));
    }

    return standardSyncs;
  }

  private Stream<StandardSyncOperation> listStandardSyncOperationQuery(final Optional<UUID> configId) throws IOException {
    final Result<Record> result = database.query(ctx -> {
      final SelectJoinStep<Record> query = ctx.select(asterisk()).from(OPERATION);
      if (configId.isPresent()) {
        return query.where(OPERATION.ID.eq(configId.get())).fetch();
      }
      return query.fetch();
    });

    return result.map(ConfigRepository::buildStandardSyncOperation).stream();
  }

  private static StandardSyncOperation buildStandardSyncOperation(final Record record) {
    return new StandardSyncOperation()
        .withOperationId(record.get(OPERATION.ID))
        .withName(record.get(OPERATION.NAME))
        .withWorkspaceId(record.get(OPERATION.WORKSPACE_ID))
        .withOperatorType(Enums.toEnum(record.get(OPERATION.OPERATOR_TYPE, String.class), OperatorType.class).orElseThrow())
        .withOperatorNormalization(Jsons.deserialize(record.get(OPERATION.OPERATOR_NORMALIZATION).data(), OperatorNormalization.class))
        .withOperatorDbt(Jsons.deserialize(record.get(OPERATION.OPERATOR_DBT).data(), OperatorDbt.class))
        .withOperatorWebhook(record.get(OPERATION.OPERATOR_WEBHOOK) == null ? null
            : Jsons.deserialize(record.get(OPERATION.OPERATOR_WEBHOOK).data(), OperatorWebhook.class))
        .withTombstone(record.get(OPERATION.TOMBSTONE));
  }

  public StandardSyncOperation getStandardSyncOperation(final UUID operationId) throws JsonValidationException, IOException, ConfigNotFoundException {
    return listStandardSyncOperationQuery(Optional.of(operationId))
        .findFirst()
        .orElseThrow(() -> new ConfigNotFoundException(ConfigSchema.STANDARD_SYNC_OPERATION, operationId));
  }

  public void writeStandardSyncOperation(final StandardSyncOperation standardSyncOperation) throws IOException {
    database.transaction(ctx -> {
      writeStandardSyncOperation(Collections.singletonList(standardSyncOperation), ctx);
      return null;
    });
  }

  private void writeStandardSyncOperation(final List<StandardSyncOperation> configs, final DSLContext ctx) {
    final OffsetDateTime timestamp = OffsetDateTime.now();
    configs.forEach((standardSyncOperation) -> {
      final boolean isExistingConfig = ctx.fetchExists(select()
          .from(OPERATION)
          .where(OPERATION.ID.eq(standardSyncOperation.getOperationId())));

      if (isExistingConfig) {
        ctx.update(OPERATION)
            .set(OPERATION.ID, standardSyncOperation.getOperationId())
            .set(OPERATION.WORKSPACE_ID, standardSyncOperation.getWorkspaceId())
            .set(OPERATION.NAME, standardSyncOperation.getName())
            .set(OPERATION.OPERATOR_TYPE, Enums.toEnum(standardSyncOperation.getOperatorType().value(),
                io.airbyte.db.instance.configs.jooq.generated.enums.OperatorType.class).orElseThrow())
            .set(OPERATION.OPERATOR_NORMALIZATION, JSONB.valueOf(Jsons.serialize(standardSyncOperation.getOperatorNormalization())))
            .set(OPERATION.OPERATOR_DBT, JSONB.valueOf(Jsons.serialize(standardSyncOperation.getOperatorDbt())))
            .set(OPERATION.OPERATOR_WEBHOOK, JSONB.valueOf(Jsons.serialize(standardSyncOperation.getOperatorWebhook())))
            .set(OPERATION.TOMBSTONE, standardSyncOperation.getTombstone() != null && standardSyncOperation.getTombstone())
            .set(OPERATION.UPDATED_AT, timestamp)
            .where(OPERATION.ID.eq(standardSyncOperation.getOperationId()))
            .execute();

      } else {
        ctx.insertInto(OPERATION)
            .set(OPERATION.ID, standardSyncOperation.getOperationId())
            .set(OPERATION.WORKSPACE_ID, standardSyncOperation.getWorkspaceId())
            .set(OPERATION.NAME, standardSyncOperation.getName())
            .set(OPERATION.OPERATOR_TYPE, Enums.toEnum(standardSyncOperation.getOperatorType().value(),
                io.airbyte.db.instance.configs.jooq.generated.enums.OperatorType.class).orElseThrow())
            .set(OPERATION.OPERATOR_NORMALIZATION, JSONB.valueOf(Jsons.serialize(standardSyncOperation.getOperatorNormalization())))
            .set(OPERATION.OPERATOR_DBT, JSONB.valueOf(Jsons.serialize(standardSyncOperation.getOperatorDbt())))
            .set(OPERATION.OPERATOR_WEBHOOK, JSONB.valueOf(Jsons.serialize(standardSyncOperation.getOperatorWebhook())))
            .set(OPERATION.TOMBSTONE, standardSyncOperation.getTombstone() != null && standardSyncOperation.getTombstone())
            .set(OPERATION.CREATED_AT, timestamp)
            .set(OPERATION.UPDATED_AT, timestamp)
            .execute();
      }
    });
  }

  public List<StandardSyncOperation> listStandardSyncOperations() throws IOException, JsonValidationException {
    return listStandardSyncOperationQuery(Optional.empty()).toList();
  }

  /**
   * Updates {@link io.airbyte.db.instance.configs.jooq.generated.tables.ConnectionOperation} records
   * for the given {@code connectionId}.
   *
   * @param connectionId ID of the associated connection to update operations for
   * @param newOperationIds Set of all operationIds that should be associated to the connection
   * @throws IOException - exception while interacting with the db
   */
  public void updateConnectionOperationIds(final UUID connectionId, final Set<UUID> newOperationIds) throws IOException {
    database.transaction(ctx -> {
      final Set<UUID> existingOperationIds = ctx
          .selectFrom(CONNECTION_OPERATION)
          .where(CONNECTION_OPERATION.CONNECTION_ID.eq(connectionId))
          .fetchSet(CONNECTION_OPERATION.OPERATION_ID);

      final Set<UUID> existingOperationIdsToKeep = Sets.intersection(existingOperationIds, newOperationIds);

      // DELETE existing connection_operation records that aren't in the input list
      final Set<UUID> operationIdsToDelete = Sets.difference(existingOperationIds, existingOperationIdsToKeep);

      ctx.deleteFrom(CONNECTION_OPERATION)
          .where(CONNECTION_OPERATION.CONNECTION_ID.eq(connectionId))
          .and(CONNECTION_OPERATION.OPERATION_ID.in(operationIdsToDelete))
          .execute();

      // INSERT connection_operation records that are in the input list and don't yet exist
      final Set<UUID> operationIdsToAdd = Sets.difference(newOperationIds, existingOperationIdsToKeep);

      operationIdsToAdd.forEach(operationId -> ctx
          .insertInto(CONNECTION_OPERATION)
          .columns(CONNECTION_OPERATION.ID, CONNECTION_OPERATION.CONNECTION_ID, CONNECTION_OPERATION.OPERATION_ID)
          .values(UUID.randomUUID(), connectionId, operationId)
          .execute());

      return null;
    });
  }

  public void deleteStandardSyncOperation(final UUID standardSyncOperationId) throws IOException {
    database.transaction(ctx -> {
      ctx.deleteFrom(CONNECTION_OPERATION)
          .where(CONNECTION_OPERATION.OPERATION_ID.eq(standardSyncOperationId)).execute();
      ctx.update(OPERATION)
          .set(OPERATION.TOMBSTONE, true)
          .where(OPERATION.ID.eq(standardSyncOperationId)).execute();
      return null;
    });
  }

  private Stream<SourceOAuthParameter> listSourceOauthParamQuery(final Optional<UUID> configId) throws IOException {
    final Result<Record> result = database.query(ctx -> {
      final SelectJoinStep<Record> query = ctx.select(asterisk()).from(ACTOR_OAUTH_PARAMETER);
      if (configId.isPresent()) {
        return query.where(ACTOR_OAUTH_PARAMETER.ACTOR_TYPE.eq(ActorType.source), ACTOR_OAUTH_PARAMETER.ID.eq(configId.get())).fetch();
      }
      return query.where(ACTOR_OAUTH_PARAMETER.ACTOR_TYPE.eq(ActorType.source)).fetch();
    });

    return result.map(DbConverter::buildSourceOAuthParameter).stream();
  }

  public Optional<SourceOAuthParameter> getSourceOAuthParamByDefinitionIdOptional(final UUID workspaceId, final UUID sourceDefinitionId)
      throws IOException {
    final Result<Record> result = database.query(ctx -> {
      final SelectJoinStep<Record> query = ctx.select(asterisk()).from(ACTOR_OAUTH_PARAMETER);
      return query.where(ACTOR_OAUTH_PARAMETER.ACTOR_TYPE.eq(ActorType.source),
          ACTOR_OAUTH_PARAMETER.WORKSPACE_ID.eq(workspaceId),
          ACTOR_OAUTH_PARAMETER.ACTOR_DEFINITION_ID.eq(sourceDefinitionId)).fetch();
    });

    return result.stream().findFirst().map(DbConverter::buildSourceOAuthParameter);
  }

  public void writeSourceOAuthParam(final SourceOAuthParameter sourceOAuthParameter) throws IOException {
    database.transaction(ctx -> {
      writeSourceOauthParameter(Collections.singletonList(sourceOAuthParameter), ctx);
      return null;
    });
  }

  private void writeSourceOauthParameter(final List<SourceOAuthParameter> configs, final DSLContext ctx) {
    final OffsetDateTime timestamp = OffsetDateTime.now();
    configs.forEach((sourceOAuthParameter) -> {
      final boolean isExistingConfig = ctx.fetchExists(select()
          .from(ACTOR_OAUTH_PARAMETER)
          .where(ACTOR_OAUTH_PARAMETER.ID.eq(sourceOAuthParameter.getOauthParameterId())));

      if (isExistingConfig) {
        ctx.update(ACTOR_OAUTH_PARAMETER)
            .set(ACTOR_OAUTH_PARAMETER.ID, sourceOAuthParameter.getOauthParameterId())
            .set(ACTOR_OAUTH_PARAMETER.WORKSPACE_ID, sourceOAuthParameter.getWorkspaceId())
            .set(ACTOR_OAUTH_PARAMETER.ACTOR_DEFINITION_ID, sourceOAuthParameter.getSourceDefinitionId())
            .set(ACTOR_OAUTH_PARAMETER.CONFIGURATION, JSONB.valueOf(Jsons.serialize(sourceOAuthParameter.getConfiguration())))
            .set(ACTOR_OAUTH_PARAMETER.ACTOR_TYPE, ActorType.source)
            .set(ACTOR_OAUTH_PARAMETER.UPDATED_AT, timestamp)
            .where(ACTOR_OAUTH_PARAMETER.ID.eq(sourceOAuthParameter.getOauthParameterId()))
            .execute();
      } else {
        ctx.insertInto(ACTOR_OAUTH_PARAMETER)
            .set(ACTOR_OAUTH_PARAMETER.ID, sourceOAuthParameter.getOauthParameterId())
            .set(ACTOR_OAUTH_PARAMETER.WORKSPACE_ID, sourceOAuthParameter.getWorkspaceId())
            .set(ACTOR_OAUTH_PARAMETER.ACTOR_DEFINITION_ID, sourceOAuthParameter.getSourceDefinitionId())
            .set(ACTOR_OAUTH_PARAMETER.CONFIGURATION, JSONB.valueOf(Jsons.serialize(sourceOAuthParameter.getConfiguration())))
            .set(ACTOR_OAUTH_PARAMETER.ACTOR_TYPE, ActorType.source)
            .set(ACTOR_OAUTH_PARAMETER.CREATED_AT, timestamp)
            .set(ACTOR_OAUTH_PARAMETER.UPDATED_AT, timestamp)
            .execute();
      }
    });
  }

  public List<SourceOAuthParameter> listSourceOAuthParam() throws JsonValidationException, IOException {
    return listSourceOauthParamQuery(Optional.empty()).toList();
  }

  private Stream<DestinationOAuthParameter> listDestinationOauthParamQuery(final Optional<UUID> configId)
      throws IOException {
    final Result<Record> result = database.query(ctx -> {
      final SelectJoinStep<Record> query = ctx.select(asterisk()).from(ACTOR_OAUTH_PARAMETER);
      if (configId.isPresent()) {
        return query.where(ACTOR_OAUTH_PARAMETER.ACTOR_TYPE.eq(ActorType.destination), ACTOR_OAUTH_PARAMETER.ID.eq(configId.get())).fetch();
      }
      return query.where(ACTOR_OAUTH_PARAMETER.ACTOR_TYPE.eq(ActorType.destination)).fetch();
    });

    return result.map(DbConverter::buildDestinationOAuthParameter).stream();
  }

  public Optional<DestinationOAuthParameter> getDestinationOAuthParamByDefinitionIdOptional(final UUID workspaceId,
                                                                                            final UUID destinationDefinitionId)
      throws IOException {
    final Result<Record> result = database.query(ctx -> {
      final SelectJoinStep<Record> query = ctx.select(asterisk()).from(ACTOR_OAUTH_PARAMETER);
      return query.where(ACTOR_OAUTH_PARAMETER.ACTOR_TYPE.eq(ActorType.destination),
          ACTOR_OAUTH_PARAMETER.WORKSPACE_ID.eq(workspaceId),
          ACTOR_OAUTH_PARAMETER.ACTOR_DEFINITION_ID.eq(destinationDefinitionId)).fetch();
    });

    return result.stream().findFirst().map(DbConverter::buildDestinationOAuthParameter);
  }

  public void writeDestinationOAuthParam(final DestinationOAuthParameter destinationOAuthParameter) throws IOException {
    database.transaction(ctx -> {
      writeDestinationOauthParameter(Collections.singletonList(destinationOAuthParameter), ctx);
      return null;
    });
  }

  private void writeDestinationOauthParameter(final List<DestinationOAuthParameter> configs, final DSLContext ctx) {
    final OffsetDateTime timestamp = OffsetDateTime.now();
    configs.forEach((destinationOAuthParameter) -> {
      final boolean isExistingConfig = ctx.fetchExists(select()
          .from(ACTOR_OAUTH_PARAMETER)
          .where(ACTOR_OAUTH_PARAMETER.ID.eq(destinationOAuthParameter.getOauthParameterId())));

      if (isExistingConfig) {
        ctx.update(ACTOR_OAUTH_PARAMETER)
            .set(ACTOR_OAUTH_PARAMETER.ID, destinationOAuthParameter.getOauthParameterId())
            .set(ACTOR_OAUTH_PARAMETER.WORKSPACE_ID, destinationOAuthParameter.getWorkspaceId())
            .set(ACTOR_OAUTH_PARAMETER.ACTOR_DEFINITION_ID, destinationOAuthParameter.getDestinationDefinitionId())
            .set(ACTOR_OAUTH_PARAMETER.CONFIGURATION, JSONB.valueOf(Jsons.serialize(destinationOAuthParameter.getConfiguration())))
            .set(ACTOR_OAUTH_PARAMETER.ACTOR_TYPE, ActorType.destination)
            .set(ACTOR_OAUTH_PARAMETER.UPDATED_AT, timestamp)
            .where(ACTOR_OAUTH_PARAMETER.ID.eq(destinationOAuthParameter.getOauthParameterId()))
            .execute();

      } else {
        ctx.insertInto(ACTOR_OAUTH_PARAMETER)
            .set(ACTOR_OAUTH_PARAMETER.ID, destinationOAuthParameter.getOauthParameterId())
            .set(ACTOR_OAUTH_PARAMETER.WORKSPACE_ID, destinationOAuthParameter.getWorkspaceId())
            .set(ACTOR_OAUTH_PARAMETER.ACTOR_DEFINITION_ID, destinationOAuthParameter.getDestinationDefinitionId())
            .set(ACTOR_OAUTH_PARAMETER.CONFIGURATION, JSONB.valueOf(Jsons.serialize(destinationOAuthParameter.getConfiguration())))
            .set(ACTOR_OAUTH_PARAMETER.ACTOR_TYPE, ActorType.destination)
            .set(ACTOR_OAUTH_PARAMETER.CREATED_AT, timestamp)
            .set(ACTOR_OAUTH_PARAMETER.UPDATED_AT, timestamp)
            .execute();
      }
    });

  }

  public List<DestinationOAuthParameter> listDestinationOAuthParam() throws JsonValidationException, IOException {
    return listDestinationOauthParamQuery(Optional.empty()).toList();
  }

  private Map<UUID, AirbyteCatalog> findCatalogByHash(final String catalogHash, final DSLContext context) {
    final Result<Record2<UUID, JSONB>> records = context.select(ACTOR_CATALOG.ID, ACTOR_CATALOG.CATALOG)
        .from(ACTOR_CATALOG)
        .where(ACTOR_CATALOG.CATALOG_HASH.eq(catalogHash)).fetch();

    final Map<UUID, AirbyteCatalog> result = new HashMap<>();
    for (final Record record : records) {
      // We do not apply the on-the-fly migration here because the only caller is getOrInsertActorCatalog
      // which is using this to figure out if the catalog has already been inserted. Migrating on the fly
      // here will cause us to add a duplicate each time we check for existence of a catalog.
      final AirbyteCatalog catalog = Jsons.deserialize(record.get(ACTOR_CATALOG.CATALOG).toString(), AirbyteCatalog.class);
      result.put(record.get(ACTOR_CATALOG.ID), catalog);
    }
    return result;
  }

  /**
   * Updates the database with the most up-to-date source and destination definitions in the connector
   * catalog.
   *
   * @param seedSourceDefs - most up-to-date source definitions
   * @param seedDestDefs - most up-to-date destination definitions
   * @throws IOException - throws if exception when interacting with db
   */
  public void seedActorDefinitions(final List<StandardSourceDefinition> seedSourceDefs, final List<StandardDestinationDefinition> seedDestDefs)
      throws IOException {
    actorDefinitionMigrator.migrate(seedSourceDefs, seedDestDefs);
  }

  // Data-carrier records to hold combined result of query for a Source or Destination and its
  // corresponding Definition. This enables the API layer to
  // process combined information about a Source/Destination/Definition pair without requiring two
  // separate queries and in-memory join operation,
  // because the config models are grouped immediately in the repository layer.
  @VisibleForTesting
  public record SourceAndDefinition(SourceConnection source, StandardSourceDefinition definition) {

  }

  @VisibleForTesting
  public record DestinationAndDefinition(DestinationConnection destination, StandardDestinationDefinition definition) {

  }

  public List<SourceAndDefinition> getSourceAndDefinitionsFromSourceIds(final List<UUID> sourceIds) throws IOException {
    final Result<Record> records = database.query(ctx -> ctx
        .select(ACTOR.asterisk(), ACTOR_DEFINITION.asterisk())
        .from(ACTOR)
        .join(ACTOR_DEFINITION)
        .on(ACTOR.ACTOR_DEFINITION_ID.eq(ACTOR_DEFINITION.ID))
        .where(ACTOR.ACTOR_TYPE.eq(ActorType.source), ACTOR.ID.in(sourceIds))
        .fetch());

    final List<SourceAndDefinition> sourceAndDefinitions = new ArrayList<>();

    for (final Record record : records) {
      final SourceConnection source = DbConverter.buildSourceConnection(record);
      final StandardSourceDefinition definition = DbConverter.buildStandardSourceDefinition(record);
      sourceAndDefinitions.add(new SourceAndDefinition(source, definition));
    }

    return sourceAndDefinitions;
  }

  public List<DestinationAndDefinition> getDestinationAndDefinitionsFromDestinationIds(final List<UUID> destinationIds) throws IOException {
    final Result<Record> records = database.query(ctx -> ctx
        .select(ACTOR.asterisk(), ACTOR_DEFINITION.asterisk())
        .from(ACTOR)
        .join(ACTOR_DEFINITION)
        .on(ACTOR.ACTOR_DEFINITION_ID.eq(ACTOR_DEFINITION.ID))
        .where(ACTOR.ACTOR_TYPE.eq(ActorType.destination), ACTOR.ID.in(destinationIds))
        .fetch());

    final List<DestinationAndDefinition> destinationAndDefinitions = new ArrayList<>();

    for (final Record record : records) {
      final DestinationConnection destination = DbConverter.buildDestinationConnection(record);
      final StandardDestinationDefinition definition = DbConverter.buildStandardDestinationDefinition(record);
      destinationAndDefinitions.add(new DestinationAndDefinition(destination, definition));
    }

    return destinationAndDefinitions;
  }

  public ActorCatalog getActorCatalogById(final UUID actorCatalogId)
      throws IOException, ConfigNotFoundException {
    final Result<Record> result = database.query(ctx -> ctx.select(ACTOR_CATALOG.asterisk())
        .from(ACTOR_CATALOG).where(ACTOR_CATALOG.ID.eq(actorCatalogId))).fetch();

    if (result.size() > 0) {
      return DbConverter.buildActorCatalog(result.get(0));
    }
    throw new ConfigNotFoundException(ConfigSchema.ACTOR_CATALOG, actorCatalogId);
  }

  /**
   * Store an Airbyte catalog in DB if it is not present already
   *
   * Checks in the config DB if the catalog is present already, if so returns it identifier. It is not
   * present, it is inserted in DB with a new identifier and that identifier is returned.
   *
   * @param airbyteCatalog An Airbyte catalog to cache
   * @param context - db context
   * @return the db identifier for the cached catalog.
   */
  private UUID getOrInsertActorCatalog(final AirbyteCatalog airbyteCatalog,
                                       final DSLContext context,
                                       final OffsetDateTime timestamp) {
    final HashFunction hashFunction = Hashing.murmur3_32_fixed();
    final String catalogHash = hashFunction.hashBytes(Jsons.serialize(airbyteCatalog).getBytes(
        Charsets.UTF_8)).toString();
    final Map<UUID, AirbyteCatalog> catalogs = findCatalogByHash(catalogHash, context);

    for (final Map.Entry<UUID, AirbyteCatalog> entry : catalogs.entrySet()) {
      if (entry.getValue().equals(airbyteCatalog)) {
        return entry.getKey();
      }
    }

    final UUID catalogId = UUID.randomUUID();
    context.insertInto(ACTOR_CATALOG)
        .set(ACTOR_CATALOG.ID, catalogId)
        .set(ACTOR_CATALOG.CATALOG, JSONB.valueOf(Jsons.serialize(airbyteCatalog)))
        .set(ACTOR_CATALOG.CATALOG_HASH, catalogHash)
        .set(ACTOR_CATALOG.CREATED_AT, timestamp)
        .set(ACTOR_CATALOG.MODIFIED_AT, timestamp).execute();
    return catalogId;
  }

  public Optional<ActorCatalog> getActorCatalog(final UUID actorId,
                                                final String actorVersion,
                                                final String configHash)
      throws IOException {
    final Result<Record> records = database.transaction(ctx -> ctx.select(ACTOR_CATALOG.asterisk())
        .from(ACTOR_CATALOG).join(ACTOR_CATALOG_FETCH_EVENT)
        .on(ACTOR_CATALOG.ID.eq(ACTOR_CATALOG_FETCH_EVENT.ACTOR_CATALOG_ID))
        .where(ACTOR_CATALOG_FETCH_EVENT.ACTOR_ID.eq(actorId))
        .and(ACTOR_CATALOG_FETCH_EVENT.ACTOR_VERSION.eq(actorVersion))
        .and(ACTOR_CATALOG_FETCH_EVENT.CONFIG_HASH.eq(configHash))
        .orderBy(ACTOR_CATALOG_FETCH_EVENT.CREATED_AT.desc()).limit(1)).fetch();

    return records.stream().findFirst().map(DbConverter::buildActorCatalog);
  }

  public Optional<ActorCatalogWithUpdatedAt> getMostRecentSourceActorCatalog(final UUID sourceId) throws IOException {
    final Result<Record> records = database.query(ctx -> ctx.select(ACTOR_CATALOG.asterisk(), ACTOR_CATALOG_FETCH_EVENT.CREATED_AT)
        .from(ACTOR_CATALOG)
        .join(ACTOR_CATALOG_FETCH_EVENT)
        .on(ACTOR_CATALOG_FETCH_EVENT.ACTOR_CATALOG_ID.eq(ACTOR_CATALOG.ID))
        .where(ACTOR_CATALOG_FETCH_EVENT.ACTOR_ID.eq(sourceId))
        .orderBy(ACTOR_CATALOG_FETCH_EVENT.CREATED_AT.desc()).limit(1).fetch());
    return records.stream().findFirst().map(DbConverter::buildActorCatalogWithUpdatedAt);
  }

  public Optional<ActorCatalog> getMostRecentActorCatalogForSource(final UUID sourceId) throws IOException {
    final Result<Record> records = database.query(ctx -> ctx.select(ACTOR_CATALOG.asterisk())
        .from(ACTOR_CATALOG)
        .join(ACTOR_CATALOG_FETCH_EVENT)
        .on(ACTOR_CATALOG_FETCH_EVENT.ACTOR_CATALOG_ID.eq(ACTOR_CATALOG.ID))
        .where(ACTOR_CATALOG_FETCH_EVENT.ACTOR_ID.eq(sourceId))
        .orderBy(ACTOR_CATALOG_FETCH_EVENT.CREATED_AT.desc()).limit(1).fetch());
    return records.stream().findFirst().map(DbConverter::buildActorCatalog);
  }

  public Optional<ActorCatalogFetchEvent> getMostRecentActorCatalogFetchEventForSource(final UUID sourceId) throws IOException {

    final Result<Record> records = database.query(ctx -> ctx.select(ACTOR_CATALOG_FETCH_EVENT.asterisk())
        .from(ACTOR_CATALOG_FETCH_EVENT)
        .where(ACTOR_CATALOG_FETCH_EVENT.ACTOR_ID.eq(sourceId))
        .orderBy(ACTOR_CATALOG_FETCH_EVENT.CREATED_AT.desc()).limit(1).fetch());
    return records.stream().findFirst().map(DbConverter::buildActorCatalogFetchEvent);
  }

  @SuppressWarnings({"unused", "SqlNoDataSourceInspection"})
  public Map<UUID, ActorCatalogFetchEvent> getMostRecentActorCatalogFetchEventForSources(final List<UUID> sourceIds) throws IOException {
    // noinspection SqlResolve
    if (sourceIds.isEmpty()) {
      return Collections.emptyMap();
    }
    return database.query(ctx -> ctx.fetch(
        """
        select distinct actor_catalog_id, actor_id, created_at from
          (select actor_catalog_id, actor_id, created_at, row_number() over (partition by actor_id order by created_at desc) as creation_order_row_number
          from public.actor_catalog_fetch_event
          where actor_id in ({0})
          ) table_with_rank
        where creation_order_row_number = 1;
        """,
        DSL.list(sourceIds.stream().map(DSL::value).collect(Collectors.toList()))))
        .stream().map(DbConverter::buildActorCatalogFetchEvent)
        .collect(Collectors.toMap(ActorCatalogFetchEvent::getActorId, record -> record));
  }

  /**
   * Stores source catalog information.
   *
   * This function is called each time the schema of a source is fetched. This can occur because the
   * source is set up for the first time, because the configuration or version of the connector
   * changed or because the user explicitly requested a schema refresh. Schemas are stored separately
   * and de-duplicated upon insertion. Once a schema has been successfully stored, a call to
   * getActorCatalog(actorId, connectionVersion, configurationHash) will return the most recent schema
   * stored for those parameters.
   *
   * @param catalog - catalog that was fetched.
   * @param actorId - actor the catalog was fetched by
   * @param connectorVersion - version of the connector when catalog was fetched
   * @param configurationHash - hash of the config of the connector when catalog was fetched
   * @return The identifier (UUID) of the fetch event inserted in the database
   * @throws IOException - error while interacting with db
   */
  public UUID writeActorCatalogFetchEvent(final AirbyteCatalog catalog,
                                          final UUID actorId,
                                          final String connectorVersion,
                                          final String configurationHash)
      throws IOException {
    final OffsetDateTime timestamp = OffsetDateTime.now();
    final UUID fetchEventID = UUID.randomUUID();
    return database.transaction(ctx -> {
      final UUID catalogId = getOrInsertActorCatalog(catalog, ctx, timestamp);
      ctx.insertInto(ACTOR_CATALOG_FETCH_EVENT)
          .set(ACTOR_CATALOG_FETCH_EVENT.ID, fetchEventID)
          .set(ACTOR_CATALOG_FETCH_EVENT.ACTOR_ID, actorId)
          .set(ACTOR_CATALOG_FETCH_EVENT.ACTOR_CATALOG_ID, catalogId)
          .set(ACTOR_CATALOG_FETCH_EVENT.CONFIG_HASH, configurationHash)
          .set(ACTOR_CATALOG_FETCH_EVENT.ACTOR_VERSION, connectorVersion)
          .set(ACTOR_CATALOG_FETCH_EVENT.MODIFIED_AT, timestamp)
          .set(ACTOR_CATALOG_FETCH_EVENT.CREATED_AT, timestamp).execute();
      return catalogId;
    });
  }

  public int countConnectionsForWorkspace(final UUID workspaceId) throws IOException {
    return database.query(ctx -> ctx.selectCount()
        .from(CONNECTION)
        .join(ACTOR).on(CONNECTION.SOURCE_ID.eq(ACTOR.ID))
        .where(ACTOR.WORKSPACE_ID.eq(workspaceId))
        .and(CONNECTION.STATUS.notEqual(StatusType.deprecated))
        .andNot(ACTOR.TOMBSTONE)).fetchOne().into(int.class);
  }

  public int countSourcesForWorkspace(final UUID workspaceId) throws IOException {
    return database.query(ctx -> ctx.selectCount()
        .from(ACTOR)
        .where(ACTOR.WORKSPACE_ID.equal(workspaceId))
        .and(ACTOR.ACTOR_TYPE.eq(ActorType.source))
        .andNot(ACTOR.TOMBSTONE)).fetchOne().into(int.class);
  }

  public int countDestinationsForWorkspace(final UUID workspaceId) throws IOException {
    return database.query(ctx -> ctx.selectCount()
        .from(ACTOR)
        .where(ACTOR.WORKSPACE_ID.equal(workspaceId))
        .and(ACTOR.ACTOR_TYPE.eq(ActorType.destination))
        .andNot(ACTOR.TOMBSTONE)).fetchOne().into(int.class);
  }

  /**
   * The following methods are present to allow the JobCreationAndStatusUpdateActivity class to emit
   * metrics without exposing the underlying database connection.
   */

  public List<ReleaseStage> getSrcIdAndDestIdToReleaseStages(final UUID srcId, final UUID dstId) throws IOException {
    return database.query(ctx -> MetricQueries.srcIdAndDestIdToReleaseStages(ctx, srcId, dstId));
  }

  public List<ReleaseStage> getJobIdToReleaseStages(final long jobId) throws IOException {
    return database.query(ctx -> MetricQueries.jobIdToReleaseStages(ctx, jobId));
  }

  private Condition includeTombstones(final Field<Boolean> tombstoneField, final boolean includeTombstones) {
    if (includeTombstones) {
      return DSL.trueCondition();
    } else {
      return tombstoneField.eq(false);
    }
  }

  public WorkspaceServiceAccount getWorkspaceServiceAccountNoSecrets(final UUID workspaceId) throws IOException, ConfigNotFoundException {
    // breaking the pattern of doing a list query, because we never want to list this resource without
    // scoping by workspace id.
    return database.query(ctx -> ctx.select(asterisk()).from(WORKSPACE_SERVICE_ACCOUNT)
        .where(WORKSPACE_SERVICE_ACCOUNT.WORKSPACE_ID.eq(workspaceId))
        .fetch())
        .map(DbConverter::buildWorkspaceServiceAccount)
        .stream()
        .findFirst()
        .orElseThrow(() -> new ConfigNotFoundException(ConfigSchema.WORKSPACE_SERVICE_ACCOUNT, workspaceId));
  }

  public void writeWorkspaceServiceAccountNoSecrets(final WorkspaceServiceAccount workspaceServiceAccount) throws IOException {
    database.transaction(ctx -> {
      writeWorkspaceServiceAccount(Collections.singletonList(workspaceServiceAccount), ctx);
      return null;
    });
  }

  private void writeWorkspaceServiceAccount(final List<WorkspaceServiceAccount> configs, final DSLContext ctx) {
    final OffsetDateTime timestamp = OffsetDateTime.now();
    configs.forEach((workspaceServiceAccount) -> {
      final boolean isExistingConfig = ctx.fetchExists(select()
          .from(WORKSPACE_SERVICE_ACCOUNT)
          .where(WORKSPACE_SERVICE_ACCOUNT.WORKSPACE_ID.eq(workspaceServiceAccount.getWorkspaceId())));

      if (isExistingConfig) {
        ctx.update(WORKSPACE_SERVICE_ACCOUNT)
            .set(WORKSPACE_SERVICE_ACCOUNT.WORKSPACE_ID, workspaceServiceAccount.getWorkspaceId())
            .set(WORKSPACE_SERVICE_ACCOUNT.SERVICE_ACCOUNT_ID, workspaceServiceAccount.getServiceAccountId())
            .set(WORKSPACE_SERVICE_ACCOUNT.SERVICE_ACCOUNT_EMAIL, workspaceServiceAccount.getServiceAccountEmail())
            .set(WORKSPACE_SERVICE_ACCOUNT.JSON_CREDENTIAL, JSONB.valueOf(Jsons.serialize(workspaceServiceAccount.getJsonCredential())))
            .set(WORKSPACE_SERVICE_ACCOUNT.HMAC_KEY, JSONB.valueOf(Jsons.serialize(workspaceServiceAccount.getHmacKey())))
            .set(WORKSPACE_SERVICE_ACCOUNT.UPDATED_AT, timestamp)
            .where(WORKSPACE_SERVICE_ACCOUNT.WORKSPACE_ID.eq(workspaceServiceAccount.getWorkspaceId()))
            .execute();
      } else {
        ctx.insertInto(WORKSPACE_SERVICE_ACCOUNT)
            .set(WORKSPACE_SERVICE_ACCOUNT.WORKSPACE_ID, workspaceServiceAccount.getWorkspaceId())
            .set(WORKSPACE_SERVICE_ACCOUNT.SERVICE_ACCOUNT_ID, workspaceServiceAccount.getServiceAccountId())
            .set(WORKSPACE_SERVICE_ACCOUNT.SERVICE_ACCOUNT_EMAIL, workspaceServiceAccount.getServiceAccountEmail())
            .set(WORKSPACE_SERVICE_ACCOUNT.JSON_CREDENTIAL, JSONB.valueOf(Jsons.serialize(workspaceServiceAccount.getJsonCredential())))
            .set(WORKSPACE_SERVICE_ACCOUNT.HMAC_KEY, JSONB.valueOf(Jsons.serialize(workspaceServiceAccount.getHmacKey())))
            .set(WORKSPACE_SERVICE_ACCOUNT.CREATED_AT, timestamp)
            .set(WORKSPACE_SERVICE_ACCOUNT.UPDATED_AT, timestamp)
            .execute();
      }
    });
  }

  public List<StreamDescriptor> getAllStreamsForConnection(final UUID connectionId) throws ConfigNotFoundException, IOException {
    return standardSyncPersistence.getAllStreamsForConnection(connectionId);
  }

  public ConfiguredAirbyteCatalog getConfiguredCatalogForConnection(final UUID connectionId)
      throws JsonValidationException, ConfigNotFoundException, IOException {
    final StandardSync standardSync = getStandardSync(connectionId);
    return standardSync.getCatalog();
  }

  public Geography getGeographyForConnection(final UUID connectionId) throws IOException {
    return database.query(ctx -> ctx.select(CONNECTION.GEOGRAPHY)
        .from(CONNECTION)
        .where(CONNECTION.ID.eq(connectionId))
        .limit(1))
        .fetchOneInto(Geography.class);
  }

  public Geography getGeographyForWorkspace(final UUID workspaceId) throws IOException {
    return database.query(ctx -> ctx.select(WORKSPACE.GEOGRAPHY)
        .from(WORKSPACE)
        .where(WORKSPACE.ID.eq(workspaceId))
        .limit(1))
        .fetchOneInto(Geography.class);
  }

  /**
   * Specialized query for efficiently determining eligibility for the Free Connector Program. If a
   * workspace has at least one Alpha or Beta connector, users of that workspace will be prompted to
   * sign up for the program. This check is performed on nearly every page load so the query needs to
   * be as efficient as possible.
   *
   * @param workspaceId ID of the workspace to check connectors for
   * @return boolean indicating if an alpha or beta connector exists within the workspace
   */
  public boolean getWorkspaceHasAlphaOrBetaConnector(final UUID workspaceId) throws IOException {
    final Condition releaseStageAlphaOrBeta = ACTOR_DEFINITION.RELEASE_STAGE.eq(ReleaseStage.alpha)
        .or(ACTOR_DEFINITION.RELEASE_STAGE.eq(ReleaseStage.beta));

    final Integer countResult = database.query(ctx -> ctx.selectCount()
        .from(ACTOR)
        .join(ACTOR_DEFINITION).on(ACTOR_DEFINITION.ID.eq(ACTOR.ACTOR_DEFINITION_ID))
        .where(ACTOR.WORKSPACE_ID.eq(workspaceId))
        .and(ACTOR.TOMBSTONE.notEqual(true))
        .and(releaseStageAlphaOrBeta))
        .fetchOneInto(Integer.class);

    return countResult > 0;
  }

  /**
   * Specialized query for efficiently determining a connection's eligibility for the Free Connector
   * Program. If a connection has at least one Alpha or Beta connector, it will be free to use as long
   * as the workspace is enrolled in the Free Connector Program. This check is used to allow free
   * connections to continue running even when a workspace runs out of credits.
   *
   * @param connectionId ID of the connection to check connectors for
   * @return boolean indicating if an alpha or beta connector is used by the connection
   */
  public boolean getConnectionHasAlphaOrBetaConnector(final UUID connectionId) throws IOException {
    final Condition releaseStageAlphaOrBeta = ACTOR_DEFINITION.RELEASE_STAGE.eq(ReleaseStage.alpha)
        .or(ACTOR_DEFINITION.RELEASE_STAGE.eq(ReleaseStage.beta));

    final Integer countResult = database.query(ctx -> ctx.selectCount()
        .from(CONNECTION)
        .join(ACTOR).on(ACTOR.ID.eq(CONNECTION.SOURCE_ID).or(ACTOR.ID.eq(CONNECTION.DESTINATION_ID)))
        .join(ACTOR_DEFINITION).on(ACTOR_DEFINITION.ID.eq(ACTOR.ACTOR_DEFINITION_ID))
        .where(CONNECTION.ID.eq(connectionId))
        .and(releaseStageAlphaOrBeta))
        .fetchOneInto(Integer.class);

    return countResult > 0;
  }

  private static final List<Field<?>> baseConnectorBuilderProjectColumns =
      Arrays.asList(CONNECTOR_BUILDER_PROJECT.ID, CONNECTOR_BUILDER_PROJECT.WORKSPACE_ID, CONNECTOR_BUILDER_PROJECT.NAME,
          CONNECTOR_BUILDER_PROJECT.ACTOR_DEFINITION_ID, field(CONNECTOR_BUILDER_PROJECT.MANIFEST_DRAFT.isNotNull()).as("hasDraft"));

  public ConnectorBuilderProject getConnectorBuilderProject(final UUID builderProjectId, final boolean fetchManifestDraft)
      throws IOException, ConfigNotFoundException {
    final Optional<ConnectorBuilderProject> projectOptional = database.query(ctx -> {
      final List columnsToFetch =
          new ArrayList(baseConnectorBuilderProjectColumns);
      if (fetchManifestDraft) {
        columnsToFetch.add(CONNECTOR_BUILDER_PROJECT.MANIFEST_DRAFT);
      }
      return ctx.select(columnsToFetch)
          .from(CONNECTOR_BUILDER_PROJECT)
          .where(CONNECTOR_BUILDER_PROJECT.ID.eq(builderProjectId))
          .fetch()
          .map(fetchManifestDraft ? DbConverter::buildConnectorBuilderProject : DbConverter::buildConnectorBuilderProjectWithoutManifestDraft)
          .stream()
          .findFirst();
    });
    return projectOptional.orElseThrow(() -> new ConfigNotFoundException(ConfigSchema.CONNECTOR_BUILDER_PROJECT, builderProjectId));
  }

  public Stream<ConnectorBuilderProject> getConnectorBuilderProjectsByWorkspace(final UUID workspaceId) throws IOException {
    final Condition matchByIds = CONNECTOR_BUILDER_PROJECT.WORKSPACE_ID.eq(workspaceId);

    return database
        .query(ctx -> ctx
            .select(baseConnectorBuilderProjectColumns)
            .from(CONNECTOR_BUILDER_PROJECT)
            .where(matchByIds)
            .fetch())
        .map(DbConverter::buildConnectorBuilderProjectWithoutManifestDraft)
        .stream();
  }

  public boolean deleteBuilderProject(final UUID builderProjectId) throws IOException {
    return database.transaction(ctx -> ctx.deleteFrom(CONNECTOR_BUILDER_PROJECT))
        .where(CONNECTOR_BUILDER_PROJECT.ID.eq(builderProjectId))
        .execute() > 0;
  }

  public void writeBuilderProject(final ConnectorBuilderProject builderProject) throws IOException {
    database.transaction(ctx -> {
      final OffsetDateTime timestamp = OffsetDateTime.now();
      final Condition matchId = CONNECTOR_BUILDER_PROJECT.ID.eq(builderProject.getBuilderProjectId());
      final boolean isExistingConfig = ctx.fetchExists(select()
          .from(CONNECTOR_BUILDER_PROJECT)
          .where(matchId));

      if (isExistingConfig) {
        ctx.update(CONNECTOR_BUILDER_PROJECT)
            .set(CONNECTOR_BUILDER_PROJECT.ID, builderProject.getBuilderProjectId())
            .set(CONNECTOR_BUILDER_PROJECT.WORKSPACE_ID, builderProject.getWorkspaceId())
            .set(CONNECTOR_BUILDER_PROJECT.NAME, builderProject.getName())
            .set(CONNECTOR_BUILDER_PROJECT.ACTOR_DEFINITION_ID, builderProject.getActorDefinitionId())
            .set(CONNECTOR_BUILDER_PROJECT.MANIFEST_DRAFT,
                builderProject.getManifestDraft() == null ? null : JSONB.valueOf(Jsons.serialize(builderProject.getManifestDraft())))
            .set(WORKSPACE.UPDATED_AT, timestamp)
            .where(matchId)
            .execute();
      } else {
        ctx.insertInto(CONNECTOR_BUILDER_PROJECT)
            .set(CONNECTOR_BUILDER_PROJECT.ID, builderProject.getBuilderProjectId())
            .set(CONNECTOR_BUILDER_PROJECT.WORKSPACE_ID, builderProject.getWorkspaceId())
            .set(CONNECTOR_BUILDER_PROJECT.NAME, builderProject.getName())
            .set(CONNECTOR_BUILDER_PROJECT.ACTOR_DEFINITION_ID, builderProject.getActorDefinitionId())
            .set(CONNECTOR_BUILDER_PROJECT.MANIFEST_DRAFT,
                builderProject.getManifestDraft() == null ? null : JSONB.valueOf(Jsons.serialize(builderProject.getManifestDraft())))
            .set(WORKSPACE.CREATED_AT, timestamp)
            .set(WORKSPACE.UPDATED_AT, timestamp)
            .execute();
      }
      return null;
    });
  }

<<<<<<< HEAD
  private Condition getBuilderProjectIdCondition(final UUID builderProjectId, final UUID workspaceId) {
    return CONNECTOR_BUILDER_PROJECT.ID.eq(builderProjectId)
        .and(CONNECTOR_BUILDER_PROJECT.WORKSPACE_ID.eq(workspaceId));
  }

  public Stream<ActorDefinitionConfigInjection> getActorDefinitionConfigInjections(final UUID actorDefinitionId) throws IOException {
    return database.query(ctx -> ctx.select(ACTOR_DEFINITION_CONFIG_INJECTION.asterisk())
        .from(ACTOR_DEFINITION_CONFIG_INJECTION)
        .where(ACTOR_DEFINITION_CONFIG_INJECTION.ACTOR_DEFINITION_ID.eq(actorDefinitionId))
        .fetch())
        .map(DbConverter::buildActorDefinitionConfigInjection)
        .stream();
  }

  public void writeActorDefinitionConfigInjectionForPath(final ActorDefinitionConfigInjection actorDefinitionConfigInjection) throws IOException {
    database.transaction(ctx -> {
      final OffsetDateTime timestamp = OffsetDateTime.now();
      final Condition matchActorDefinitionIdAndInjectionPath =
          ACTOR_DEFINITION_CONFIG_INJECTION.ACTOR_DEFINITION_ID.eq(actorDefinitionConfigInjection.getActorDefinitionId())
              .and(ACTOR_DEFINITION_CONFIG_INJECTION.INJECTION_PATH.eq(actorDefinitionConfigInjection.getInjectionPath()));
      final boolean isExistingConfig = ctx.fetchExists(select()
          .from(ACTOR_DEFINITION_CONFIG_INJECTION)
          .where(matchActorDefinitionIdAndInjectionPath));

      if (isExistingConfig) {
        ctx.update(ACTOR_DEFINITION_CONFIG_INJECTION)
            .set(ACTOR_DEFINITION_CONFIG_INJECTION.JSON_TO_INJECT, JSONB.valueOf(Jsons.serialize(actorDefinitionConfigInjection.getJsonToInject())))
            .set(ACTOR_DEFINITION_CONFIG_INJECTION.UPDATED_AT, timestamp)
            .where(matchActorDefinitionIdAndInjectionPath)
            .execute();
      } else {
        ctx.insertInto(ACTOR_DEFINITION_CONFIG_INJECTION)
            .set(ACTOR_DEFINITION_CONFIG_INJECTION.INJECTION_PATH, actorDefinitionConfigInjection.getInjectionPath())
            .set(ACTOR_DEFINITION_CONFIG_INJECTION.ACTOR_DEFINITION_ID, actorDefinitionConfigInjection.getActorDefinitionId())
            .set(ACTOR_DEFINITION_CONFIG_INJECTION.JSON_TO_INJECT, JSONB.valueOf(Jsons.serialize(actorDefinitionConfigInjection.getJsonToInject())))
            .set(ACTOR_DEFINITION_CONFIG_INJECTION.CREATED_AT, timestamp)
            .set(ACTOR_DEFINITION_CONFIG_INJECTION.UPDATED_AT, timestamp)
            .execute();
      }
      return null;
    });
  }

=======
>>>>>>> 6cb603c6
  /**
   * Deletes all records with given id. If it deletes anything, returns true. Otherwise, false.
   *
   * @param table - table from which to delete the record
   * @param id - id of the record to delete
   * @return true if anything was deleted, otherwise false.
   * @throws IOException - you never know when you io
   */
  @SuppressWarnings("SameParameterValue")
  private boolean deleteById(final Table<?> table, final UUID id) throws IOException {
    return database.transaction(ctx -> ctx.deleteFrom(table)).where(field(DSL.name(PRIMARY_KEY)).eq(id)).execute() > 0;
  }

}<|MERGE_RESOLUTION|>--- conflicted
+++ resolved
@@ -1682,12 +1682,6 @@
     });
   }
 
-<<<<<<< HEAD
-  private Condition getBuilderProjectIdCondition(final UUID builderProjectId, final UUID workspaceId) {
-    return CONNECTOR_BUILDER_PROJECT.ID.eq(builderProjectId)
-        .and(CONNECTOR_BUILDER_PROJECT.WORKSPACE_ID.eq(workspaceId));
-  }
-
   public Stream<ActorDefinitionConfigInjection> getActorDefinitionConfigInjections(final UUID actorDefinitionId) throws IOException {
     return database.query(ctx -> ctx.select(ACTOR_DEFINITION_CONFIG_INJECTION.asterisk())
         .from(ACTOR_DEFINITION_CONFIG_INJECTION)
@@ -1726,8 +1720,6 @@
     });
   }
 
-=======
->>>>>>> 6cb603c6
   /**
    * Deletes all records with given id. If it deletes anything, returns true. Otherwise, false.
    *
