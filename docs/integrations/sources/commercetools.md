# Commercetools

## Sync overview

The Commercetools source supports both Full Refresh and Incremental syncs. You can choose if this connector will copy only the new or updated data, or all rows in the tables and columns you set up for replication, every time a sync is run.

This source can sync data for the [Commercetools API](https://docs.commercetools.com/api/).

### Output schema

This Source is capable of syncing the following core Streams:

- [Customers](https://docs.commercetools.com/api/projects/customers)
- [Orders](https://docs.commercetools.com/api/projects/orders)
- [Products](https://docs.commercetools.com/api/projects/products)
- [DiscountCodes](https://docs.commercetools.com/api/projects/discountCodes)
- [Payments](https://docs.commercetools.com/api/projects/payments)

### Data type mapping

| Integration Type | Airbyte Type | Notes |
| :--------------- | :----------- | :---- |
| `string`         | `string`     |       |
| `number`         | `number`     |       |
| `array`          | `array`      |       |
| `object`         | `object`     |       |

### Features

| Feature                   | Supported?\(Yes/No\) | Notes |
| :------------------------ | :------------------- | :---- |
| Full Refresh Sync         | Yes                  |       |
| Incremental - Append Sync | Yes                  |       |
| Namespaces                | No                   |       |

### Performance considerations

Commercetools has some [rate limit restrictions](https://docs.commercetools.com/api/limits).

## Getting started

1. Create an API Client in the admin interface
2. Decide scopes for the API client. Airbyte only needs read-level access.
   - Note: The UI will show all possible data sources and will show errors when syncing if it doesn't have permissions to access a resource.
3. The `projectKey` of the store, the generated `client_id` and `client_secret` are required for the integration
4. You're ready to set up Commercetools in Airbyte!

## Changelog

<details>
  <summary>Expand to review</summary>

| Version | Date       | Pull Request                                             | Subject                               |
| :------ | :--------- | :------------------------------------------------------- | :------------------------------------ |
<<<<<<< HEAD
| 0.3.0  | 2024-10-23 | [47279](https://github.com/airbytehq/airbyte/pull/47279) | Migrate to Manifest-only |
=======
| 0.2.21 | 2024-10-28 | [47112](https://github.com/airbytehq/airbyte/pull/47112) | Update dependencies |
>>>>>>> 55df9d86
| 0.2.20 | 2024-10-12 | [46779](https://github.com/airbytehq/airbyte/pull/46779) | Update dependencies |
| 0.2.19 | 2024-10-05 | [46497](https://github.com/airbytehq/airbyte/pull/46497) | Update dependencies |
| 0.2.18 | 2024-09-28 | [46103](https://github.com/airbytehq/airbyte/pull/46103) | Update dependencies |
| 0.2.17 | 2024-09-21 | [45778](https://github.com/airbytehq/airbyte/pull/45778) | Update dependencies |
| 0.2.16 | 2024-09-14 | [45552](https://github.com/airbytehq/airbyte/pull/45552) | Update dependencies |
| 0.2.15 | 2024-09-07 | [45287](https://github.com/airbytehq/airbyte/pull/45287) | Update dependencies |
| 0.2.14 | 2024-08-31 | [45022](https://github.com/airbytehq/airbyte/pull/45022) | Update dependencies |
| 0.2.13 | 2024-08-24 | [44744](https://github.com/airbytehq/airbyte/pull/44744) | Update dependencies |
| 0.2.12 | 2024-08-17 | [44209](https://github.com/airbytehq/airbyte/pull/44209) | Update dependencies |
| 0.2.11 | 2024-08-12 | [43770](https://github.com/airbytehq/airbyte/pull/43770) | Update dependencies |
| 0.2.10 | 2024-08-03 | [43131](https://github.com/airbytehq/airbyte/pull/43131) | Update dependencies |
| 0.2.9 | 2024-07-27 | [42673](https://github.com/airbytehq/airbyte/pull/42673) | Update dependencies |
| 0.2.8 | 2024-07-20 | [42330](https://github.com/airbytehq/airbyte/pull/42330) | Update dependencies |
| 0.2.7 | 2024-07-13 | [41849](https://github.com/airbytehq/airbyte/pull/41849) | Update dependencies |
| 0.2.6 | 2024-07-10 | [41396](https://github.com/airbytehq/airbyte/pull/41396) | Update dependencies |
| 0.2.5 | 2024-07-06 | [40781](https://github.com/airbytehq/airbyte/pull/40781) | Update dependencies |
| 0.2.4 | 2024-06-25 | [40418](https://github.com/airbytehq/airbyte/pull/40418) | Update dependencies |
| 0.2.3 | 2024-06-22 | [40198](https://github.com/airbytehq/airbyte/pull/40198) | Update dependencies |
| 0.2.2 | 2024-06-04 | [38995](https://github.com/airbytehq/airbyte/pull/38995) | [autopull] Upgrade base image to v1.2.1 |
| 0.2.1 | 2024-05-21 | [38522](https://github.com/airbytehq/airbyte/pull/38522) | [autopull] base image + poetry + up_to_date |
| 0.2.0 | 2023-08-24 | [29384](https://github.com/airbytehq/airbyte/pull/29384) | Migrate to low code |
| 0.1.1 | 2023-08-23 | [5957](https://github.com/airbytehq/airbyte/pull/5957) | Fix schemas |
| 0.1.0 | 2021-08-19 | [5957](https://github.com/airbytehq/airbyte/pull/5957) | Initial Release. Source Commercetools |

</details><|MERGE_RESOLUTION|>--- conflicted
+++ resolved
@@ -52,11 +52,8 @@
 
 | Version | Date       | Pull Request                                             | Subject                               |
 | :------ | :--------- | :------------------------------------------------------- | :------------------------------------ |
-<<<<<<< HEAD
 | 0.3.0  | 2024-10-23 | [47279](https://github.com/airbytehq/airbyte/pull/47279) | Migrate to Manifest-only |
-=======
 | 0.2.21 | 2024-10-28 | [47112](https://github.com/airbytehq/airbyte/pull/47112) | Update dependencies |
->>>>>>> 55df9d86
 | 0.2.20 | 2024-10-12 | [46779](https://github.com/airbytehq/airbyte/pull/46779) | Update dependencies |
 | 0.2.19 | 2024-10-05 | [46497](https://github.com/airbytehq/airbyte/pull/46497) | Update dependencies |
 | 0.2.18 | 2024-09-28 | [46103](https://github.com/airbytehq/airbyte/pull/46103) | Update dependencies |
