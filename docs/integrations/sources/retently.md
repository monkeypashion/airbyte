# Retently

## Overview

The Retently source supports full refresh sync.

### Output schema

Several output streams are available from this source:

* [Customers](https://www.retently.com/api/#api-get-customers-get)
* [Companies](https://www.retently.com/api/#api-get-companies-get)
* [Reports](https://www.retently.com/api/#api-get-reports-get)

If there are more endpoints you'd like Airbyte to support, please [create an issue](https://github.com/airbytehq/airbyte/issues/new/choose).

### Features

| Feature | Supported? |
| :--- | :--- |
| Full Refresh Sync | Yes |
| Incremental Sync | No |
| SSL connection | No |
| Namespaces | No |

## Getting started

### Requirements

* Retently Account
* Retently API Token

### Setup guide

Retently supports two types of authentication: by API Token or using Retently oAuth application.

You can get the API Token for Retently [here](https://app.retently.com/settings/api/tokens).
OAuth application is [here](https://app.retently.com/settings/oauth).

## Changelog

| Version | Date | Pull Request | Subject |
| :--- | :--- | :--- | :--- |
<<<<<<< HEAD
| 0.1.4 | 2022-11-15 | [25714](https://github.com/airbytehq/airbyte/pull/25714) | Fix NPS json schema |
=======
| 0.1.5 | 2023-05-08 | [25900](https://github.com/airbytehq/airbyte/pull/25900) | Fix integration tests |
| 0.1.4 | 2023-05-08 | [25900](https://github.com/airbytehq/airbyte/pull/25900) | Fix integration tests |
>>>>>>> cf590d76
| 0.1.3 | 2022-11-15 | [19456](https://github.com/airbytehq/airbyte/pull/19456) | Add campaign, feedback, outbox and templates streams |
| 0.1.2 | 2021-12-28 | [9045](https://github.com/airbytehq/airbyte/pull/9045)   | Update titles and descriptions |
| 0.1.1 | 2021-12-06 | [8043](https://github.com/airbytehq/airbyte/pull/8043)   | 🎉 Source Retently: add OAuth 2.0 |
| 0.1.0 | 2021-11-02 | [6966](https://github.com/airbytehq/airbyte/pull/6966)   | 🎉 New Source: Retently |<|MERGE_RESOLUTION|>--- conflicted
+++ resolved
@@ -8,27 +8,27 @@
 
 Several output streams are available from this source:
 
-* [Customers](https://www.retently.com/api/#api-get-customers-get)
-* [Companies](https://www.retently.com/api/#api-get-companies-get)
-* [Reports](https://www.retently.com/api/#api-get-reports-get)
+- [Customers](https://www.retently.com/api/#api-get-customers-get)
+- [Companies](https://www.retently.com/api/#api-get-companies-get)
+- [Reports](https://www.retently.com/api/#api-get-reports-get)
 
 If there are more endpoints you'd like Airbyte to support, please [create an issue](https://github.com/airbytehq/airbyte/issues/new/choose).
 
 ### Features
 
-| Feature | Supported? |
-| :--- | :--- |
-| Full Refresh Sync | Yes |
-| Incremental Sync | No |
-| SSL connection | No |
-| Namespaces | No |
+| Feature           | Supported? |
+| :---------------- | :--------- |
+| Full Refresh Sync | Yes        |
+| Incremental Sync  | No         |
+| SSL connection    | No         |
+| Namespaces        | No         |
 
 ## Getting started
 
 ### Requirements
 
-* Retently Account
-* Retently API Token
+- Retently Account
+- Retently API Token
 
 ### Setup guide
 
@@ -39,15 +39,11 @@
 
 ## Changelog
 
-| Version | Date | Pull Request | Subject |
-| :--- | :--- | :--- | :--- |
-<<<<<<< HEAD
-| 0.1.4 | 2022-11-15 | [25714](https://github.com/airbytehq/airbyte/pull/25714) | Fix NPS json schema |
-=======
-| 0.1.5 | 2023-05-08 | [25900](https://github.com/airbytehq/airbyte/pull/25900) | Fix integration tests |
-| 0.1.4 | 2023-05-08 | [25900](https://github.com/airbytehq/airbyte/pull/25900) | Fix integration tests |
->>>>>>> cf590d76
-| 0.1.3 | 2022-11-15 | [19456](https://github.com/airbytehq/airbyte/pull/19456) | Add campaign, feedback, outbox and templates streams |
-| 0.1.2 | 2021-12-28 | [9045](https://github.com/airbytehq/airbyte/pull/9045)   | Update titles and descriptions |
-| 0.1.1 | 2021-12-06 | [8043](https://github.com/airbytehq/airbyte/pull/8043)   | 🎉 Source Retently: add OAuth 2.0 |
-| 0.1.0 | 2021-11-02 | [6966](https://github.com/airbytehq/airbyte/pull/6966)   | 🎉 New Source: Retently |+| Version | Date       | Pull Request                                             | Subject                                              |
+| :------ | :--------- | :------------------------------------------------------- | :--------------------------------------------------- |
+| 0.1.5   | 2023-05-08 | [25900](https://github.com/airbytehq/airbyte/pull/25900) | Fix integration tests                                |
+| 0.1.4   | 2023-05-08 | [25900](https://github.com/airbytehq/airbyte/pull/25900) | Fix integration tests                                |
+| 0.1.3   | 2022-11-15 | [19456](https://github.com/airbytehq/airbyte/pull/19456) | Add campaign, feedback, outbox and templates streams |
+| 0.1.2   | 2021-12-28 | [9045](https://github.com/airbytehq/airbyte/pull/9045)   | Update titles and descriptions                       |
+| 0.1.1   | 2021-12-06 | [8043](https://github.com/airbytehq/airbyte/pull/8043)   | 🎉 Source Retently: add OAuth 2.0                    |
+| 0.1.0   | 2021-11-02 | [6966](https://github.com/airbytehq/airbyte/pull/6966)   | 🎉 New Source: Retently                              |