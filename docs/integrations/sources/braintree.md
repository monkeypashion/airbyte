--- conflicted
+++ resolved
@@ -72,7 +72,6 @@
 
 | Version | Date       | Pull Request                                             | Subject                                              |
 | :------ | :--------- | :------------------------------------------------------- | :--------------------------------------------------- |
-<<<<<<< HEAD
 | 0.2.2 | 2024-05-21 | [38489](https://github.com/airbytehq/airbyte/pull/38489) | [autopull] base image + poetry + up_to_date |
 | 0.2.1 | 2023-11-08 | [31489](https://github.com/airbytehq/airbyte/pull/31489) | Fix transaction stream custom fields |
 | 0.2.0 | 2023-07-17 | [29200](https://github.com/airbytehq/airbyte/pull/29200) | Migrate connector to low-code framework |
@@ -82,15 +81,5 @@
 | 0.1.2 | 2021-12-22 | [9042](https://github.com/airbytehq/airbyte/pull/9042) | Fix `$ref` in schema and spec |
 | 0.1.1 | 2021-10-27 | [7432](https://github.com/airbytehq/airbyte/pull/7432) | Dispute model should accept multiple Evidences |
 | 0.1.0 | 2021-08-17 | [5362](https://github.com/airbytehq/airbyte/pull/5362) | Initial version |
-=======
-| 0.2.1   | 2023-11-08 | [31489](https://github.com/airbytehq/airbyte/pull/31489) | Fix transaction stream custom fields                 |
-| 0.2.0   | 2023-07-17 | [29200](https://github.com/airbytehq/airbyte/pull/29200) | Migrate connector to low-code framework              |
-| 0.1.5   | 2023-05-24 | [26340](https://github.com/airbytehq/airbyte/pull/26340) | Fix error in `check_connection` in integration tests |
-| 0.1.4   | 2023-03-13 | [23548](https://github.com/airbytehq/airbyte/pull/23548) | Update braintree python library version to 4.18.1    |
-| 0.1.3   | 2021-12-23 | [8434](https://github.com/airbytehq/airbyte/pull/8434)   | Update fields in source-connectors specifications    |
-| 0.1.2   | 2021-12-22 | [9042](https://github.com/airbytehq/airbyte/pull/9042)   | Fix `$ref` in schema and spec                        |
-| 0.1.1   | 2021-10-27 | [7432](https://github.com/airbytehq/airbyte/pull/7432)   | Dispute model should accept multiple Evidences       |
-| 0.1.0   | 2021-08-17 | [5362](https://github.com/airbytehq/airbyte/pull/5362)   | Initial version                                      |
 
 </details>
->>>>>>> 64d39cb9
