# Greenhouse

This page contains the setup guide and reference information for the Greenhouse source connector.

## Prerequisites

To set up the Greenhouse source connector, you'll need the [Harvest API key](https://developers.greenhouse.io/harvest.html#authentication) with permissions to the resources Airbyte should be able to access.

## Set up the Greenhouse connector in Airbyte

1. [Log into your Airbyte Cloud](https://cloud.airbyte.com/workspaces) account or navigate to the Airbyte Open Source dashboard.
2. Click **Sources** and then click **+ New source**.
3. On the Set up the source page, select **Greenhouse** from the Source type dropdown.
4. Enter the name for the Greenhouse connector.
5. Enter your [**Harvest API Key**](https://developers.greenhouse.io/harvest.html#authentication) that you obtained from Greenhouse.
6. Click **Set up source**.

## Supported sync modes

The Greenhouse source connector supports the following [sync modes](https://docs.airbyte.com/cloud/core-concepts#connection-sync-modes):

- [Full Refresh - Overwrite](https://docs.airbyte.com/understanding-airbyte/connections/full-refresh-overwrite/)
- [Full Refresh - Append](https://docs.airbyte.com/understanding-airbyte/connections/full-refresh-append)
- [Incremental - Append](https://docs.airbyte.com/understanding-airbyte/connections/incremental-append)
- [Incremental - Append + Deduped](https://docs.airbyte.com/understanding-airbyte/connections/incremental-append-deduped)

## Supported Streams

- [Activity Feed](https://developers.greenhouse.io/harvest.html#get-retrieve-activity-feed)
- [Applications](https://developers.greenhouse.io/harvest.html#get-list-applications) \(Incremental\)
- [Applications Interviews](https://developers.greenhouse.io/harvest.html#get-list-scheduled-interviews-for-application) \(Incremental\)
- [Applications Demographics Answers](https://developers.greenhouse.io/harvest.html#get-list-demographic-answers-for-application) \(Incremental\)
- [Demographics Answers](https://developers.greenhouse.io/harvest.html#get-list-demographic-answers) \(Incremental\)
- [Demographic Answer Options](https://developers.greenhouse.io/harvest.html#get-list-demographic-answer-options)
- [Demographic Answer Options For Question](https://developers.greenhouse.io/harvest.html#get-list-demographic-answer-options-for-demographic-question)
- [Demographic Questions](https://developers.greenhouse.io/harvest.html#get-list-demographic-questions)
- [Demographic Question Set](https://developers.greenhouse.io/harvest.html#get-list-demographic-question-sets)
- [Demographic Questions For Question Set](https://developers.greenhouse.io/harvest.html#get-list-demographic-questions-for-demographic-question-set)
- [Approvals](https://developers.greenhouse.io/harvest.html#get-list-approvals-for-job)
- [Candidates](https://developers.greenhouse.io/harvest.html#get-list-candidates) \(Incremental\)
- [Close Reasons](https://developers.greenhouse.io/harvest.html#get-list-close-reasons)
- [Custom Fields](https://developers.greenhouse.io/harvest.html#get-list-custom-fields)
- [Degrees](https://developers.greenhouse.io/harvest.html#get-list-degrees)
- [Departments](https://developers.greenhouse.io/harvest.html#get-list-departments)
- [Disciplines](https://developers.greenhouse.io/harvest.html#get-list-approvals-for-job)
- [EEOC](https://developers.greenhouse.io/harvest.html#get-list-eeoc) \(Incremental\)
- [Email Templates](https://developers.greenhouse.io/harvest.html#get-list-email-templates) \(Incremental\)
- [Interviews](https://developers.greenhouse.io/harvest.html#get-list-scheduled-interviews) \(Incremental\)
- [Job Posts](https://developers.greenhouse.io/harvest.html#get-list-job-posts) \(Incremental\)
- [Job Stages](https://developers.greenhouse.io/harvest.html#get-list-job-stages) \(Incremental\)
- [Jobs](https://developers.greenhouse.io/harvest.html#get-list-jobs) \(Incremental\)
- [Job Openings](https://developers.greenhouse.io/harvest.html#get-list-job-openings)
- [Jobs Stages](https://developers.greenhouse.io/harvest.html#get-list-job-stages-for-job) \(Incremental\)
- [Offers](https://developers.greenhouse.io/harvest.html#get-list-offers) \(Incremental\)
- [Offices](https://developers.greenhouse.io/harvest.html#get-list-offices)
- [Prospect Pools](https://developers.greenhouse.io/harvest.html#get-list-prospect-pools)
- [Rejection Reasons](https://developers.greenhouse.io/harvest.html#get-list-rejection-reasons)
- [Schools](https://developers.greenhouse.io/harvest.html#get-list-schools)
- [Scorecards](https://developers.greenhouse.io/harvest.html#get-list-scorecards) \(Incremental\)
- [Sources](https://developers.greenhouse.io/harvest.html#get-list-sources)
- [Tags](https://developers.greenhouse.io/harvest.html#get-list-candidate-tags)
- [Users](https://developers.greenhouse.io/harvest.html#get-list-users) \(Incremental\)
- [User Permissions](https://developers.greenhouse.io/harvest.html#get-list-job-permissions)
- [User Roles](https://developers.greenhouse.io/harvest.html#the-user-role-object)

## Performance considerations

The Greenhouse connector should not run into Greenhouse API limitations under normal usage. [Create an issue](https://github.com/airbytehq/airbyte/issues) if you encounter any rate limit issues that are not automatically retried successfully.

## Changelog

<details>
  <summary>Expand to review</summary>

| Version | Date       | Pull Request                                             | Subject                                                                                                                                                              |
| :------ | :--------- | :------------------------------------------------------- | :------------------------------------------------------------------------------------------------------------------------------------------------------------------- |
<<<<<<< HEAD
| 0.6.0  | 2024-10-23 | [47283](https://github.com/airbytehq/airbyte/pull/47283) | Migrate to Manifest-only |
=======
| 0.5.25 | 2024-10-29 | [47110](https://github.com/airbytehq/airbyte/pull/47110) | Update dependencies |
| 0.5.24 | 2024-10-23 | [47306](https://github.com/airbytehq/airbyte/pull/47306) | Add 'job_post_id' to applications stream scehma |
>>>>>>> 120c139b
| 0.5.23 | 2024-10-12 | [46828](https://github.com/airbytehq/airbyte/pull/46828) | Update dependencies |
| 0.5.22 | 2024-10-05 | [46506](https://github.com/airbytehq/airbyte/pull/46506) | Update dependencies |
| 0.5.21 | 2024-09-28 | [46159](https://github.com/airbytehq/airbyte/pull/46159) | Update dependencies |
| 0.5.20 | 2024-09-21 | [45834](https://github.com/airbytehq/airbyte/pull/45834) | Update dependencies |
| 0.5.19 | 2024-09-17 | [45625](https://github.com/airbytehq/airbyte/pull/45625) | Change check stream |
| 0.5.18 | 2024-09-14 | [45476](https://github.com/airbytehq/airbyte/pull/45476) | Update dependencies |
| 0.5.17 | 2024-09-07 | [45229](https://github.com/airbytehq/airbyte/pull/45229) | Update dependencies |
| 0.5.16 | 2024-08-31 | [44755](https://github.com/airbytehq/airbyte/pull/44755) | Update dependencies |
| 0.5.15 | 2024-08-17 | [44246](https://github.com/airbytehq/airbyte/pull/44246) | Update dependencies |
| 0.5.14 | 2024-08-10 | [43595](https://github.com/airbytehq/airbyte/pull/43595) | Update dependencies |
| 0.5.13 | 2024-08-03 | [43160](https://github.com/airbytehq/airbyte/pull/43160) | Update dependencies |
| 0.5.12 | 2024-07-27 | [42816](https://github.com/airbytehq/airbyte/pull/42816) | Update dependencies |
| 0.5.11 | 2024-07-20 | [42240](https://github.com/airbytehq/airbyte/pull/42240) | Update dependencies |
| 0.5.10 | 2024-07-13 | [41787](https://github.com/airbytehq/airbyte/pull/41787) | Update dependencies |
| 0.5.9 | 2024-07-10 | [41215](https://github.com/airbytehq/airbyte/pull/41215) | Update dependencies |
| 0.5.8 | 2024-07-10 | [39601](https://github.com/airbytehq/airbyte/pull/39601) | Move spec to manifest, fix readme |
| 0.5.7 | 2024-07-06 | [40882](https://github.com/airbytehq/airbyte/pull/40882) | Update dependencies |
| 0.5.6 | 2024-06-25 | [40451](https://github.com/airbytehq/airbyte/pull/40451) | Update dependencies |
| 0.5.5 | 2024-06-22 | [39968](https://github.com/airbytehq/airbyte/pull/39968) | Update dependencies |
| 0.5.4 | 2024-06-06 | [39247](https://github.com/airbytehq/airbyte/pull/39247) | [autopull] Upgrade base image to v1.2.2 |
| 0.5.3 | 2024-04-19 | [36640](https://github.com/airbytehq/airbyte/pull/36640) | Updating to 0.80.0 CDK |
| 0.5.2 | 2024-04-12 | [36640](https://github.com/airbytehq/airbyte/pull/36640) | schema descriptions |
| 0.5.1 | 2024-03-12 | [35988](https://github.com/airbytehq/airbyte/pull/35988) | Unpin CDK version |
| 0.5.0 | 2024-02-20 | [35465](https://github.com/airbytehq/airbyte/pull/35465) | Per-error reporting and continue sync on stream failures |
| 0.4.5 | 2024-02-09 | [35077](https://github.com/airbytehq/airbyte/pull/35077) | Manage dependencies with Poetry. |
| 0.4.4 | 2023-11-29 | [32397](https://github.com/airbytehq/airbyte/pull/32397) | Increase test coverage and migrate to base image |
| 0.4.3 | 2023-09-20 | [30648](https://github.com/airbytehq/airbyte/pull/30648) | Update candidates.json |
| 0.4.2 | 2023-08-02 | [28969](https://github.com/airbytehq/airbyte/pull/28969) | Update CDK version |
| 0.4.1 | 2023-06-28 | [27773](https://github.com/airbytehq/airbyte/pull/27773) | Update following state breaking changes |
| 0.4.0 | 2023-04-26 | [25332](https://github.com/airbytehq/airbyte/pull/25332) | Add new streams: `ActivityFeed`, `Approvals`, `Disciplines`, `Eeoc`, `EmailTemplates`, `Offices`, `ProspectPools`, `Schools`, `Tags`, `UserPermissions`, `UserRoles` |
| 0.3.1 | 2023-03-06 | [23231](https://github.com/airbytehq/airbyte/pull/23231) | Publish using low-code CDK Beta version |
| 0.3.0 | 2022-10-19 | [18154](https://github.com/airbytehq/airbyte/pull/18154) | Extend `Users` stream schema |
| 0.2.11 | 2022-09-27 | [17239](https://github.com/airbytehq/airbyte/pull/17239) | Always install the latest version of Airbyte CDK |
| 0.2.10 | 2022-09-05 | [16338](https://github.com/airbytehq/airbyte/pull/16338) | Implement incremental syncs & fix SATs |
| 0.2.9 | 2022-08-22 | [15800](https://github.com/airbytehq/airbyte/pull/15800) | Bugfix to allow reading sentry.yaml and schemas at runtime |
| 0.2.8 | 2022-08-10 | [15344](https://github.com/airbytehq/airbyte/pull/15344) | Migrate connector to config-based framework |
| 0.2.7 | 2022-04-15 | [11941](https://github.com/airbytehq/airbyte/pull/11941) | Correct Schema data type for Applications, Candidates, Scorecards and Users |
| 0.2.6 | 2021-11-08 | [7607](https://github.com/airbytehq/airbyte/pull/7607) | Implement demographics streams support. Update SAT for demographics streams |
| 0.2.5 | 2021-09-22 | [6377](https://github.com/airbytehq/airbyte/pull/6377) | Refactor the connector to use CDK. Implement additional stream support |
| 0.2.4 | 2021-09-15 | [6238](https://github.com/airbytehq/airbyte/pull/6238) | Add identification of accessible streams for API keys with limited permissions |

</details><|MERGE_RESOLUTION|>--- conflicted
+++ resolved
@@ -74,12 +74,9 @@
 
 | Version | Date       | Pull Request                                             | Subject                                                                                                                                                              |
 | :------ | :--------- | :------------------------------------------------------- | :------------------------------------------------------------------------------------------------------------------------------------------------------------------- |
-<<<<<<< HEAD
 | 0.6.0  | 2024-10-23 | [47283](https://github.com/airbytehq/airbyte/pull/47283) | Migrate to Manifest-only |
-=======
 | 0.5.25 | 2024-10-29 | [47110](https://github.com/airbytehq/airbyte/pull/47110) | Update dependencies |
 | 0.5.24 | 2024-10-23 | [47306](https://github.com/airbytehq/airbyte/pull/47306) | Add 'job_post_id' to applications stream scehma |
->>>>>>> 120c139b
 | 0.5.23 | 2024-10-12 | [46828](https://github.com/airbytehq/airbyte/pull/46828) | Update dependencies |
 | 0.5.22 | 2024-10-05 | [46506](https://github.com/airbytehq/airbyte/pull/46506) | Update dependencies |
 | 0.5.21 | 2024-09-28 | [46159](https://github.com/airbytehq/airbyte/pull/46159) | Update dependencies |
