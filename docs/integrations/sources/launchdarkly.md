# Launchdarkly API

## Sync overview

This source can sync data from the [Launchdarkly API](https://apidocs.launchdarkly.com/#section/Overview). At present this connector only supports full refresh syncs meaning that each time you use the connector it will sync all available records from scratch. Please use cautiously if you expect your API to have a lot of records.

## This Source Supports the Following Streams

- projects
- environments
- metrics
- members
- audit_log
- flags

### Features

| Feature           | Supported?\(Yes/No\) | Notes |
| :---------------- | :------------------- | :---- |
| Full Refresh Sync | Yes                  |       |
| Incremental Sync  | No                   |       |

### Performance considerations

Launchdarkly APIs are under rate limits for the number of API calls allowed per API keys per second. If you reach a rate limit, API will return a 429 HTTP error code. See [here](https://apidocs.launchdarkly.com/#section/Overview/Rate-limiting)

## Getting started

### Requirements

- Access Token

## Changelog

| Version | Date       | Pull Request                                              | Subject                                        |
| :------ | :--------- | :-------------------------------------------------------- | :--------------------------------------------- |
<<<<<<< HEAD
| 0.1.1 | 2024-05-21 | [38480](https://github.com/airbytehq/airbyte/pull/38480) | [autopull] base image + poetry + up_to_date |
=======
| 0.1.1   | 2024-05-28 | [38694](https://github.com/airbytehq/airbyte/pull/38694) | Make compatible with builder                    |
>>>>>>> 86fbc1d2
| 0.1.0   | 2022-10-30 | [#18660](https://github.com/airbytehq/airbyte/pull/18660) | 🎉 New Source: Launchdarkly API [low-code CDK] |<|MERGE_RESOLUTION|>--- conflicted
+++ resolved
@@ -32,11 +32,8 @@
 
 ## Changelog
 
-| Version | Date       | Pull Request                                              | Subject                                        |
-| :------ | :--------- | :-------------------------------------------------------- | :--------------------------------------------- |
-<<<<<<< HEAD
-| 0.1.1 | 2024-05-21 | [38480](https://github.com/airbytehq/airbyte/pull/38480) | [autopull] base image + poetry + up_to_date |
-=======
-| 0.1.1   | 2024-05-28 | [38694](https://github.com/airbytehq/airbyte/pull/38694) | Make compatible with builder                    |
->>>>>>> 86fbc1d2
-| 0.1.0   | 2022-10-30 | [#18660](https://github.com/airbytehq/airbyte/pull/18660) | 🎉 New Source: Launchdarkly API [low-code CDK] |+| Version | Date       | Pull Request                                              | Subject                                         |
+| :------ | :--------- | :-------------------------------------------------------- | :---------------------------------------------- |
+| 0.1.2   | 2024-05-21 | [38480](https://github.com/airbytehq/airbyte/pull/38480)  | [autopull] base image + poetry + up_to_date     |
+| 0.1.1   | 2024-05-28 | [38694](https://github.com/airbytehq/airbyte/pull/38694)  | Make compatible with builder                    |
+| 0.1.0   | 2022-10-30 | [#18660](https://github.com/airbytehq/airbyte/pull/18660) | 🎉 New Source: Launchdarkly API [low-code CDK]  |