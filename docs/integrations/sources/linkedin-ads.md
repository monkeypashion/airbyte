# LinkedIn Ads

<HideInUI>

This page contains the setup guide and reference information for the [LinkedIn Ads](https://learn.microsoft.com/en-us/linkedin/) source connector.

</HideInUI>

## Prerequisites

- A LinkedIn Ads account with permission to access data from accounts you want to sync.
- Start Date - a date programmatically in the format YYYY-MM-DD. Any data before this date will not be replicated.

## Setup guide

### Step 1: Set up LinkedIn Ads

<!-- env:cloud -->

We recommend using **Oauth2.0** authentication for Airbyte Cloud, as this significantly simplifies the setup process, and allows you to authenticate your account directly from the Airbyte UI.

<!-- /env:cloud -->

<!-- env:oss -->

### Set up LinkedIn Ads authentication (Airbyte Open Source)

To authenticate the connector in Airbyte Open Source, you will need to create a Linkedin developer application and obtain one of the following credentials:

1. OAuth2.0 credentials, consisting of:

   - Client ID
   - Client Secret
   - Refresh Token (expires after 12 months)

2. Access Token (expires after 60 days)

You can follow the steps laid out below to create the application and obtain the necessary credentials. For an overview of the LinkedIn authentication process, see the [official documentation](https://learn.microsoft.com/en-us/linkedin/shared/authentication/authentication?context=linkedin%2Fcontext).

#### Create a LinkedIn developer application

1. [Log in to LinkedIn](https://developer.linkedin.com/) with a developer account.
2. Navigate to the [Apps page](https://www.linkedin.com/developers/apps) and click the **Create App** icon. Fill in the fields below:

   1. For **App Name**, enter a name.
   2. For **LinkedIn Page**, enter your company's name or LinkedIn Company Page URL.
   3. For **Privacy policy URL**, enter the link to your company's privacy policy.
   4. For **App logo**, upload your company's logo.
   5. Check **I have read and agree to these terms**, then click **Create App**. LinkedIn redirects you to a page showing the details of your application.

3. You can verify your app using the following steps:

   1. Click the **Settings** tab. On the **App Settings** section, click **Verify** under **Company**. A popup window will be displayed. To generate the verification URL, click on **Generate URL**, then copy and send the URL to the Page Admin (this may be you). Click on **I'm done**. If you are the administrator of your Page, simply run the URL in a new tab (if not, an administrator will have to do the next step). Click on **Verify**.

   2. To display the Products page, click the **Product** tab. For **Marketing Developer Platform**, click **Request access**. A popup window will be displayed. Review and Select **I have read and agree to these terms**. Finally, click **Request access**.

#### Authorize your app

1. To authorize your application, click the **Auth** tab. Copy the **Client ID** and **Client Secret** (click the open eye icon to reveal the client secret). In the **Oauth 2.0 settings**, click the pencil icon and provide a redirect URL for your app.

2. Click the **OAuth 2.0 tools** link in the **Understanding authentication and OAuth 2.0** section on the right side of the page.
3. Click **Create token**.
4. Select the scopes you want to use for your app. We recommend using the following scopes:
   - `r_emailaddress`
   - `r_liteprofile`
   - `r_ads`
   - `r_ads_reporting`
   - `r_organization_social`
5. Click **Request access token**. You will be redirected to an authorization page. Use your LinkedIn credentials to log in and authorize your app and obtain your **Access Token** and **Refresh Token**.

:::caution
These tokens will not be displayed again, so make sure to copy them and store them securely.
:::

:::tip
If either of your tokens expire, you can generate new ones by returning to LinkedIn's [Token Generator](https://www.linkedin.com/developers/tools/oauth/token-generator). You can also check on the status of your tokens using the [Token Inspector](https://www.linkedin.com/developers/tools/oauth/token-inspector).
:::

<!-- /env:oss -->

### Step 2: Set up the LinkedIn Ads connector in Airbyte


<!-- env:cloud -->

#### For Airbyte Cloud:

1. [Log into your Airbyte Cloud](https://cloud.airbyte.com/workspaces) account.
2. Click Sources and then click + New source.
3. On the Set up the source page, select LinkedIn Ads from the Source type dropdown.
4. Enter a name for the LinkedIn Ads connector.
5. To authenticate:

- Select **OAuth2.0** from the Authentication dropdown, then click **Authenticate your LinkedIn Ads account**. Sign in to your account and click **Allow**.
<!-- /env:cloud -->

<!-- env:oss -->

#### For Airbyte Open Source:

1. Navigate to the Airbyte Open Source dashboard.
2. Click Sources and then click + New source.
3. On the Set up the source page, select LinkedIn Ads from the Source type dropdown.
4. Enter a name for the LinkedIn Ads connector.
5. To authenticate:
- Select an option from the Authentication dropdown:
  1. **OAuth2.0:** Enter your **Client ID**, **Client Secret** and **Refresh Token**. Please note that the refresh token expires after 12 months.
  2. **Access Token:** Enter your **Access Token**. Please note that the access token expires after 60 days.
  <!-- /env:oss -->

6. For **Start Date**, use the provided datepicker or enter a date programmatically in the format YYYY-MM-DD. Any data before this date will not be replicated.
7. (Optional) For **Account IDs**, you may optionally provide a space separated list of Account IDs to pull data from. If you do not specify any account IDs, the connector will replicate data from all accounts accessible using your credentials.
8. (Optional) For **Custom Ad Analytics Reports**, you may optionally provide one or more custom reports to query the LinkedIn Ads API for. By defining custom reports, you can better align the data pulled form LinkedIn Ads with your particular needs. To add a custom report:
   1. Click on **Add**.
   2. Enter a **Report Name**. This will be used as the stream name during replication.
   3. Select a **Pivot Category** from the dropdown. This defines the main dimension by which the report data will be grouped or segmented.
   4. Select a **Time Granularity** to group the data in your report by time. The options are:
      - `ALL`: Data is not grouped by time, providing a cumulative view.
      - `DAILY`: Returns data grouped by day. Useful for closely monitoring short-term changes and effects.
      - `MONTHLY`: Returns data grouped by month. Ideal for evaluating monthly goals or observing seasonal patterns.
      - `YEARLY`: Returns data grouped by year. Ideal for high-level analysis of long-term trends and year-over-year comparisons.
9. Click **Set up source** and wait for the tests to complete.
<!-- /env:cloud -->

## Supported sync modes

The LinkedIn Ads source connector supports the following [sync modes](https://docs.airbyte.com/cloud/core-concepts/#connection-sync-modes):

- [Full Refresh - Overwrite](https://docs.airbyte.com/understanding-airbyte/connections/full-refresh-overwrite/)
- [Full Refresh - Append](https://docs.airbyte.com/understanding-airbyte/connections/full-refresh-append)
- [Incremental Sync - Append](https://docs.airbyte.com/understanding-airbyte/connections/incremental-append)
- [Incremental Sync - Append + Deduped](https://docs.airbyte.com/understanding-airbyte/connections/incremental-append-deduped)

## Supported Streams

- [Accounts](https://learn.microsoft.com/en-us/linkedin/marketing/integrations/ads/account-structure/create-and-manage-accounts?tabs=http&view=li-lms-2023-05#search-for-accounts)
- [Account Users](https://learn.microsoft.com/en-us/linkedin/marketing/integrations/ads/account-structure/create-and-manage-account-users?tabs=http&view=li-lms-2023-05#find-ad-account-users-by-accounts)
- [Campaign Groups](https://learn.microsoft.com/en-us/linkedin/marketing/integrations/ads/account-structure/create-and-manage-campaign-groups?tabs=http&view=li-lms-2023-05#search-for-campaign-groups)
- [Campaigns](https://learn.microsoft.com/en-us/linkedin/marketing/integrations/ads/account-structure/create-and-manage-campaigns?tabs=http&view=li-lms-2023-05#search-for-campaigns)
- [Creatives](https://learn.microsoft.com/en-us/linkedin/marketing/integrations/ads/account-structure/create-and-manage-creatives?tabs=http%2Chttp-update-a-creative&view=li-lms-2023-05#search-for-creatives)
- [Conversions](https://learn.microsoft.com/en-us/linkedin/marketing/integrations/ads-reporting/conversion-tracking?view=li-lms-2023-05&tabs=curl#find-conversions-by-ad-account)
- [Ad Analytics by Campaign](https://learn.microsoft.com/en-us/linkedin/marketing/integrations/ads-reporting/ads-reporting?tabs=curl&view=li-lms-2023-05#ad-analytics)
- [Ad Analytics by Creative](https://learn.microsoft.com/en-us/linkedin/marketing/integrations/ads-reporting/ads-reporting?tabs=curl&view=li-lms-2023-05#ad-analytics)
- [Ad Analytics by Impression Device](https://learn.microsoft.com/en-us/linkedin/marketing/integrations/ads-reporting/ads-reporting?tabs=curl&view=li-lms-2023-05#ad-analytics)
- [Ad Analytics by Member Company Size](https://learn.microsoft.com/en-us/linkedin/marketing/integrations/ads-reporting/ads-reporting?tabs=curl&view=li-lms-2023-05#ad-analytics)
- [Ad Analytics by Member Country](https://learn.microsoft.com/en-us/linkedin/marketing/integrations/ads-reporting/ads-reporting?tabs=curl&view=li-lms-2023-05#ad-analytics)
- [Ad Analytics by Member Job Function](https://learn.microsoft.com/en-us/linkedin/marketing/integrations/ads-reporting/ads-reporting?tabs=curl&view=li-lms-2023-05#ad-analytics)
- [Ad Analytics by Member Job Title](https://learn.microsoft.com/en-us/linkedin/marketing/integrations/ads-reporting/ads-reporting?tabs=curl&view=li-lms-2023-05#ad-analytics)
- [Ad Analytics by Member Industry](https://learn.microsoft.com/en-us/linkedin/marketing/integrations/ads-reporting/ads-reporting?tabs=curl&view=li-lms-2023-05#ad-analytics)
- [Ad Analytics by Member Region](https://learn.microsoft.com/en-us/linkedin/marketing/integrations/ads-reporting/ads-reporting?tabs=curl&view=li-lms-2023-05#ad-analytics)
- [Ad Analytics by Member Company](https://learn.microsoft.com/en-us/linkedin/marketing/integrations/ads-reporting/ads-reporting?tabs=curl&view=li-lms-2023-05#ad-analytics)

:::info

For Ad Analytics Streams such as `Ad Analytics by Campaign` and `Ad Analytics by Creative`, the `pivot` column name is renamed to `pivotValue` to handle the data normalization correctly and avoid name conflicts with certain destinations. This field contains the ID of the associated entity as a [URN](https://learn.microsoft.com/en-us/linkedin/shared/api-guide/concepts/urns). Please refer to the [LinkedIn documentation](https://learn.microsoft.com/en-us/linkedin/marketing/urn-resolution?view=li-lms-2023-05) for the format of the URN value for the Ad Analytics streams.

:::

## Performance considerations

LinkedIn Ads has Official Rate Limits for API Usage, [more information here](https://docs.microsoft.com/en-us/linkedin/shared/api-guide/concepts/rate-limits?context=linkedin/marketing/context). Rate limited requests will receive a 429 response. These limits reset at midnight UTC every day. In rare cases, LinkedIn may also return a 429 response as part of infrastructure protection. API service will return to normal automatically. In such cases, you will receive the following error message:

```text
"Caught retriable error '<some_error> or null' after <some_number> tries. Waiting <some_number> seconds then retrying..."
```

This is expected when the connector hits the 429 - Rate Limit Exceeded HTTP Error. If the maximum available API requests capacity is reached, you will have the following message:

```text
"Max try rate limit exceeded..."
```

After 5 unsuccessful attempts - the connector will stop the sync operation. In such cases check your Rate Limits [on this page](https://www.linkedin.com/developers/apps) &gt; Choose your app &gt; Analytics.

## Data type map

| Integration Type | Airbyte Type | Notes                       |
|:-----------------|:-------------|:----------------------------|
| `number`         | `number`     | float number                |
| `integer`        | `integer`    | whole number                |
| `date`           | `string`     | FORMAT YYYY-MM-DD           |
| `datetime`       | `string`     | FORMAT YYYY-MM-DDThh:mm: ss |
| `array`          | `array`      |                             |
| `boolean`        | `boolean`    | True/False                  |
| `string`         | `string`     |                             |

## Changelog

<details>
  <summary>Expand to review</summary>

| Version | Date       | Pull Request                                             | Subject                                                                                                         |
|:--------|:-----------|:---------------------------------------------------------|:----------------------------------------------------------------------------------------------------------------|
<<<<<<< HEAD
| 5.0.0   | 2024-09-09 | [45353](https://github.com/airbytehq/airbyte/pull/45353) | Fix PK for `Account Users` stream                                                                               |
| 4.1.0   | 2024-09-09 | [44370](https://github.com/airbytehq/airbyte/pull/44370) | Migrate to low-code                                                                                             |
=======
| 4.1.0   | 2024-09-20 | [44370](https://github.com/airbytehq/airbyte/pull/44370) | Migrate to low-code                                                                                             |
| 4.0.6   | 2024-09-14 | [45532](https://github.com/airbytehq/airbyte/pull/45532) | Update dependencies                                                                                             |
| 4.0.5   | 2024-09-07 | [45209](https://github.com/airbytehq/airbyte/pull/45209) | Update dependencies                                                                                             |
| 4.0.4   | 2024-08-31 | [44950](https://github.com/airbytehq/airbyte/pull/44950) | Update dependencies                                                                                             |
>>>>>>> b467c50c
| 4.0.3   | 2024-08-24 | [44682](https://github.com/airbytehq/airbyte/pull/44682) | Update dependencies                                                                                             |
| 4.0.2   | 2024-08-17 | [44220](https://github.com/airbytehq/airbyte/pull/44220) | Update dependencies                                                                                             |
| 4.0.1   | 2024-08-10 | [43629](https://github.com/airbytehq/airbyte/pull/43629) | Update dependencies                                                                                             |
| 4.0.0   | 2024-08-07 | [43359](https://github.com/airbytehq/airbyte/pull/43359) | Revert low code migration                                                                                       |
| 3.0.1   | 2024-08-03 | [43087](https://github.com/airbytehq/airbyte/pull/43087) | Update dependencies                                                                                             |
| 3.0.0   | 2024-06-18 | [38314](https://github.com/airbytehq/airbyte/pull/38314) | Migrate to low-code                                                                                             |
| 2.1.12  | 2024-07-27 | [42728](https://github.com/airbytehq/airbyte/pull/42728) | Update dependencies                                                                                             |
| 2.1.11  | 2024-07-20 | [42291](https://github.com/airbytehq/airbyte/pull/42291) | Update dependencies                                                                                             |
| 2.1.10  | 2024-07-13 | [41710](https://github.com/airbytehq/airbyte/pull/41710) | Update dependencies                                                                                             |
| 2.1.9   | 2024-07-10 | [41517](https://github.com/airbytehq/airbyte/pull/41517) | Update dependencies                                                                                             |
| 2.1.8   | 2024-07-09 | [41315](https://github.com/airbytehq/airbyte/pull/41315) | Update dependencies                                                                                             |
| 2.1.7   | 2024-07-06 | [40868](https://github.com/airbytehq/airbyte/pull/40868) | Update dependencies                                                                                             |
| 2.1.6   | 2024-06-25 | [40331](https://github.com/airbytehq/airbyte/pull/40331) | Update dependencies                                                                                             |
| 2.1.5   | 2024-06-22 | [39998](https://github.com/airbytehq/airbyte/pull/39998) | Update dependencies                                                                                             |
| 2.1.4   | 2024-06-16 | [39442](https://github.com/airbytehq/airbyte/pull/39442) | Fix README commands, change spec from json to yaml, fix schema states to object                                 |
| 2.1.3   | 2024-06-06 | [39240](https://github.com/airbytehq/airbyte/pull/39240) | [autopull] Upgrade base image to v1.2.2                                                                         |
| 2.1.2   | 2024-05-07 | [36648](https://github.com/airbytehq/airbyte/pull/36648) | Schema descriptions                                                                                             |
| 2.1.1   | 2024-05-07 | [38013](https://github.com/airbytehq/airbyte/pull/38013) | Fix an issue where the `Accounts` stream did not correctly handle provided account IDs                          |
| 2.1.0   | 2024-04-30 | [37573](https://github.com/airbytehq/airbyte/pull/37573) | Update API version to `202404`; add cursor-based pagination                                                     |
| 2.0.0   | 2024-04-24 | [37531](https://github.com/airbytehq/airbyte/pull/37531) | Change primary key for Analytics Streams                                                                        |
| 1.0.1   | 2024-03-28 | [34152](https://github.com/airbytehq/airbyte/pull/34152) | Proceed pagination if return less than expected                                                                 |
| 1.0.0   | 2024-04-10 | [36927](https://github.com/airbytehq/airbyte/pull/36927) | Update primary key for Analytics Streams                                                                        |
| 0.8.0   | 2024-03-19 | [36267](https://github.com/airbytehq/airbyte/pull/36267) | Pin airbyte-cdk version to `^0`                                                                                 |
| 0.7.0   | 2024-02-20 | [35465](https://github.com/airbytehq/airbyte/pull/35465) | Per-error reporting and continue sync on stream failures                                                        |
| 0.6.8   | 2024-02-09 | [35086](https://github.com/airbytehq/airbyte/pull/35086) | Manage dependencies with Poetry                                                                                 |
| 0.6.7   | 2024-01-11 | [34152](https://github.com/airbytehq/airbyte/pull/34152) | Prepare for airbyte-lib                                                                                         |
| 0.6.6   | 2024-01-15 | [34222](https://github.com/airbytehq/airbyte/pull/34222) | Use stream slices for Analytics streams                                                                         |
| 0.6.5   | 2023-12-15 | [33530](https://github.com/airbytehq/airbyte/pull/33530) | Fix typo in `Pivot Category` list                                                                               |
| 0.6.4   | 2023-10-19 | [31599](https://github.com/airbytehq/airbyte/pull/31599) | Base image migration: remove Dockerfile and use the python-connector-base image                                 |
| 0.6.3   | 2023-10-13 | [31396](https://github.com/airbytehq/airbyte/pull/31396) | Fix pagination for reporting                                                                                    |
| 0.6.2   | 2023-08-23 | [31221](https://github.com/airbytehq/airbyte/pull/31221) | Increase max time between messages to 24 hours                                                                  |
| 0.6.1   | 2023-08-23 | [29600](https://github.com/airbytehq/airbyte/pull/29600) | Update field descriptions                                                                                       |
| 0.6.0   | 2023-08-22 | [29721](https://github.com/airbytehq/airbyte/pull/29721) | Add `Conversions` stream                                                                                        |
| 0.5.0   | 2023-08-14 | [29175](https://github.com/airbytehq/airbyte/pull/29175) | Add Custom report Constructor                                                                                   |
| 0.4.0   | 2023-08-08 | [29175](https://github.com/airbytehq/airbyte/pull/29175) | Add analytics streams                                                                                           |
| 0.3.1   | 2023-08-08 | [29189](https://github.com/airbytehq/airbyte/pull/29189) | Fix empty accounts field                                                                                        |
| 0.3.0   | 2023-08-07 | [29045](https://github.com/airbytehq/airbyte/pull/29045) | Add new fields to schemas; convert datetime fields to `rfc3339`                                                 |
| 0.2.1   | 2023-05-30 | [26780](https://github.com/airbytehq/airbyte/pull/26780) | Reduce records limit for Creatives Stream                                                                       |
| 0.2.0   | 2023-05-23 | [26372](https://github.com/airbytehq/airbyte/pull/26372) | Migrate to LinkedIn API version: May 2023                                                                       |
| 0.1.16  | 2023-05-24 | [26512](https://github.com/airbytehq/airbyte/pull/26512) | Removed authSpecification from spec.json in favour of advancedAuth                                              |
| 0.1.15  | 2023-02-13 | [22940](https://github.com/airbytehq/airbyte/pull/22940) | Specified date formatting in specification                                                                      |
| 0.1.14  | 2023-02-03 | [22361](https://github.com/airbytehq/airbyte/pull/22361) | Turn on default HttpAvailabilityStrategy                                                                        |
| 0.1.13  | 2023-01-27 | [22013](https://github.com/airbytehq/airbyte/pull/22013) | For adDirectSponsoredContents stream skip accounts which are part of organization                               |
| 0.1.12  | 2022-10-18 | [18111](https://github.com/airbytehq/airbyte/pull/18111) | For adDirectSponsoredContents stream skip accounts which are part of organization                               |
| 0.1.11  | 2022-10-07 | [17724](https://github.com/airbytehq/airbyte/pull/17724) | Retry 429/5xx errors when refreshing access token                                                               |
| 0.1.10  | 2022-09-28 | [17326](https://github.com/airbytehq/airbyte/pull/17326) | Migrate to per-stream states.                                                                                   |
| 0.1.9   | 2022-07-21 | [14924](https://github.com/airbytehq/airbyte/pull/14924) | Remove `additionalProperties` field from schemas                                                                |
| 0.1.8   | 2022-06-07 | [13495](https://github.com/airbytehq/airbyte/pull/13495) | Fixed `base-normalization` issue on `Destination Redshift` caused by wrong casting of `pivot` column            |
| 0.1.7   | 2022-05-04 | [12482](https://github.com/airbytehq/airbyte/pull/12482) | Update input configuration copy                                                                                 |
| 0.1.6   | 2022-04-04 | [11690](https://github.com/airbytehq/airbyte/pull/11690) | Small documentation corrections                                                                                 |
| 0.1.5   | 2021-12-21 | [8984](https://github.com/airbytehq/airbyte/pull/8984)   | Update connector fields title/description                                                                       |
| 0.1.4   | 2021-12-02 | [8382](https://github.com/airbytehq/airbyte/pull/8382)   | Modify log message in rate-limit cases                                                                          |
| 0.1.3   | 2021-11-11 | [7839](https://github.com/airbytehq/airbyte/pull/7839)   | Added OAuth support                                                                                             |
| 0.1.2   | 2021-11-08 | [7499](https://github.com/airbytehq/airbyte/pull/7499)   | Remove base-python dependencies                                                                                 |
| 0.1.1   | 2021-10-02 | [6610](https://github.com/airbytehq/airbyte/pull/6610)   | Fix for `Campaigns/targetingCriteria` transformation, coerced `Creatives/variables/values` to string by default |
| 0.1.0   | 2021-09-05 | [5285](https://github.com/airbytehq/airbyte/pull/5285)   | Initial release of Native LinkedIn Ads connector for Airbyte                                                    |
<<<<<<< HEAD
=======

>>>>>>> b467c50c
</details><|MERGE_RESOLUTION|>--- conflicted
+++ resolved
@@ -191,15 +191,11 @@
 
 | Version | Date       | Pull Request                                             | Subject                                                                                                         |
 |:--------|:-----------|:---------------------------------------------------------|:----------------------------------------------------------------------------------------------------------------|
-<<<<<<< HEAD
-| 5.0.0   | 2024-09-09 | [45353](https://github.com/airbytehq/airbyte/pull/45353) | Fix PK for `Account Users` stream                                                                               |
-| 4.1.0   | 2024-09-09 | [44370](https://github.com/airbytehq/airbyte/pull/44370) | Migrate to low-code                                                                                             |
-=======
+| 5.0.0   | 2024-09-25 | [45353](https://github.com/airbytehq/airbyte/pull/45353) | Fix PK for `Account Users` stream                                                                               |
 | 4.1.0   | 2024-09-20 | [44370](https://github.com/airbytehq/airbyte/pull/44370) | Migrate to low-code                                                                                             |
 | 4.0.6   | 2024-09-14 | [45532](https://github.com/airbytehq/airbyte/pull/45532) | Update dependencies                                                                                             |
 | 4.0.5   | 2024-09-07 | [45209](https://github.com/airbytehq/airbyte/pull/45209) | Update dependencies                                                                                             |
 | 4.0.4   | 2024-08-31 | [44950](https://github.com/airbytehq/airbyte/pull/44950) | Update dependencies                                                                                             |
->>>>>>> b467c50c
 | 4.0.3   | 2024-08-24 | [44682](https://github.com/airbytehq/airbyte/pull/44682) | Update dependencies                                                                                             |
 | 4.0.2   | 2024-08-17 | [44220](https://github.com/airbytehq/airbyte/pull/44220) | Update dependencies                                                                                             |
 | 4.0.1   | 2024-08-10 | [43629](https://github.com/airbytehq/airbyte/pull/43629) | Update dependencies                                                                                             |
@@ -256,8 +252,4 @@
 | 0.1.2   | 2021-11-08 | [7499](https://github.com/airbytehq/airbyte/pull/7499)   | Remove base-python dependencies                                                                                 |
 | 0.1.1   | 2021-10-02 | [6610](https://github.com/airbytehq/airbyte/pull/6610)   | Fix for `Campaigns/targetingCriteria` transformation, coerced `Creatives/variables/values` to string by default |
 | 0.1.0   | 2021-09-05 | [5285](https://github.com/airbytehq/airbyte/pull/5285)   | Initial release of Native LinkedIn Ads connector for Airbyte                                                    |
-<<<<<<< HEAD
-=======
-
->>>>>>> b467c50c
 </details>