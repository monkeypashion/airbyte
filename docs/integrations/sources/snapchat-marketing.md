--- conflicted
+++ resolved
@@ -143,11 +143,8 @@
 
 | Version | Date       | Pull Request                                             | Subject                                                                        |
 |:--------|:-----------|:---------------------------------------------------------|:-------------------------------------------------------------------------------|
-<<<<<<< HEAD
 | 1.3.0 | 2024-09-09 | [44170](https://github.com/airbytehq/airbyte/pull/44170) | Added Optional filters - Organization & Ad Account IDs  |
-=======
 | 1.2.8 | 2024-09-14 | [45477](https://github.com/airbytehq/airbyte/pull/45477) | Update dependencies |
->>>>>>> 7855c7ab
 | 1.2.7 | 2024-09-07 | [45278](https://github.com/airbytehq/airbyte/pull/45278) | Update dependencies |
 | 1.2.6 | 2024-08-31 | [44998](https://github.com/airbytehq/airbyte/pull/44998) | Update dependencies |
 | 1.2.5 | 2024-08-24 | [44735](https://github.com/airbytehq/airbyte/pull/44735) | Update dependencies |
