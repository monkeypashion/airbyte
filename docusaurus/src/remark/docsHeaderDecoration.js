<<<<<<< HEAD
const visit = require("unist-util-visit").visit;
const catalog = require("../connector_registry");

const toAttributes = (props) => Object.entries(props).map(([key, value]) => ({
      type: "mdxJsxAttribute",
      name: key,
      value: value
  }));
=======
const fetch = require("node-fetch");
const visit = require("unist-util-visit").visit;

const REGISTRY_URL =
  "https://connectors.airbyte.com/files/generated_reports/connector_registry_report.json";

const fetchCatalog = async () => {
  console.log("Fetching connector registry...");
  const json = await fetch(REGISTRY_URL).then((resp) => resp.json());
  console.log(`fetched ${json.length} connectors form registry`);
  return json;
};

const catalog = fetchCatalog();
>>>>>>> d3cbc6a9

const toAttributes = (props) =>
  Object.entries(props).map(([key, value]) => ({
    type: "mdxJsxAttribute",
    name: key,
    value: value,
  }));

const plugin = () => {
  const transformer = async (ast, vfile) => {
    if (!isDocsPage(vfile)) return;

    const pathParts = vfile.path.split("/");
    const connectorName = pathParts.pop().split(".")[0];
    const connectorType = pathParts.pop();
    const dockerRepository = `airbyte/${connectorType.replace(
      /s$/,
      ""
    )}-${connectorName}`;

    const registry = await catalog;

    const registryEntry = registry.find(
      (r) => r.dockerRepository_oss === dockerRepository
    );

    if (!registryEntry) return;

    let firstHeading = true;

    visit(ast, "heading", (node) => {
      if (firstHeading && node.depth === 1 && node.children.length === 1) {
        const originalTitle = node.children[0].value;
        const originalId = node.data.hProperties.id;

<<<<<<< HEAD
=======
        firstHeading = false;
>>>>>>> d3cbc6a9
        node.children = [];
        node.type = "mdxJsxFlowElement";
        node.name = "HeaderDecoration";
        node.attributes = toAttributes({
          isOss: registryEntry.is_oss,
          isCloud: registryEntry.is_cloud,
          supportLevel: registryEntry.supportLevel_oss,
          dockerImageTag: registryEntry.dockerImageTag_oss,
          iconUrl: registryEntry.iconUrl_oss,
<<<<<<< HEAD
          originalTitle,
          originalId
=======
          github_url: registryEntry.github_url,
          issue_url: registryEntry.issue_url,
          originalTitle,
          originalId,
>>>>>>> d3cbc6a9
        });
      }
    });
  };
  return transformer;
};

const isDocsPage = (vfile) => {
  if (
    !vfile.path.includes("integrations/sources") &&
    !vfile.path.includes("integrations/destinations")
  ) {
    return false;
  }

  if (vfile.path.includes("-migrations.md")) {
    return false;
  }

  return true;
};

module.exports = plugin;<|MERGE_RESOLUTION|>--- conflicted
+++ resolved
@@ -1,28 +1,5 @@
-<<<<<<< HEAD
 const visit = require("unist-util-visit").visit;
 const catalog = require("../connector_registry");
-
-const toAttributes = (props) => Object.entries(props).map(([key, value]) => ({
-      type: "mdxJsxAttribute",
-      name: key,
-      value: value
-  }));
-=======
-const fetch = require("node-fetch");
-const visit = require("unist-util-visit").visit;
-
-const REGISTRY_URL =
-  "https://connectors.airbyte.com/files/generated_reports/connector_registry_report.json";
-
-const fetchCatalog = async () => {
-  console.log("Fetching connector registry...");
-  const json = await fetch(REGISTRY_URL).then((resp) => resp.json());
-  console.log(`fetched ${json.length} connectors form registry`);
-  return json;
-};
-
-const catalog = fetchCatalog();
->>>>>>> d3cbc6a9
 
 const toAttributes = (props) =>
   Object.entries(props).map(([key, value]) => ({
@@ -58,10 +35,7 @@
         const originalTitle = node.children[0].value;
         const originalId = node.data.hProperties.id;
 
-<<<<<<< HEAD
-=======
         firstHeading = false;
->>>>>>> d3cbc6a9
         node.children = [];
         node.type = "mdxJsxFlowElement";
         node.name = "HeaderDecoration";
@@ -71,15 +45,10 @@
           supportLevel: registryEntry.supportLevel_oss,
           dockerImageTag: registryEntry.dockerImageTag_oss,
           iconUrl: registryEntry.iconUrl_oss,
-<<<<<<< HEAD
-          originalTitle,
-          originalId
-=======
           github_url: registryEntry.github_url,
           issue_url: registryEntry.issue_url,
           originalTitle,
           originalId,
->>>>>>> d3cbc6a9
         });
       }
     });
