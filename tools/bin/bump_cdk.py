--- conflicted
+++ resolved
@@ -13,19 +13,11 @@
 import subprocess
 import sys
 
-<<<<<<< HEAD
-parser = argparse.ArgumentParser(description='Bump CDK version for connectors')
-parser.add_argument('--selector', required=True, help='Connector selector')
-parser.add_argument('--pr', required=False, help='PR Number')
-parser.add_argument('--version', required=True, help='New CDK version number')
-parser.add_argument('--changelog', required=False, help='Changelog entry')
-=======
 parser = argparse.ArgumentParser(description="Bump CDK version for connectors")
 parser.add_argument("--selector", required=True, help="Connector selector")
-parser.add_argument("--pr", required=True, help="PR Number")
+parser.add_argument("--pr", required=False, help="PR Number")
 parser.add_argument("--version", required=True, help="New CDK version number")
-parser.add_argument("--changelog", required=True, help="Changelog entry")
->>>>>>> 0f65e96c
+parser.add_argument("--changelog", required=False, help="Changelog entry")
 args = parser.parse_args()
 
 # store the selector in a variable
@@ -121,15 +113,10 @@
         setupFile.write(setupFileObject)
         setupFile.close()
 
-<<<<<<< HEAD
         if args.pr and args.changelog:
-            # Bump connector version via airbyte-ci = airbyte-ci connectors --name={connector} bump_version patch {pr number from args} "Update CDK version: {changelog from args}"
-            subprocess.run(f"airbyte-ci connectors --name={connector} bump_version patch {args.pr} \"Update CDK version: {args.changelog}\"", shell=True)
-=======
-        # Bump version via airbyte-ci = airbyte-ci connectors --name={connector} bump_version patch {pr number from args} "Update CDK version: {changelog from args}"
-        subprocess.run(
-            f'airbyte-ci connectors --name={connector} bump_version patch {args.pr} "Update CDK version: {args.changelog}"', shell=True
-        )
->>>>>>> 0f65e96c
+            # Bump version via airbyte-ci = airbyte-ci connectors --name={connector} bump_version patch {pr number from args} "Update CDK version: {changelog from args}"
+            subprocess.run(
+                f'airbyte-ci connectors --name={connector} bump_version patch {args.pr} "Update CDK version: {args.changelog}"', shell=True
+            )
     else:
         print(f"No setup.py found, skipping {connector}")